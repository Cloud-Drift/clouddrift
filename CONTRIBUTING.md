# Contributing to Clouddrift

Thank you for your interest in contributing! We look forward to seeing your ideas and working with you to improve the `clouddrift` library 😄

It should be noted that this contributing guide took heavy inspiration from the [Awkward Array](https://github.com/scikit-hep/awkward/blob/main/CONTRIBUTING.md) project.

## Code of Conduct
This project follows `NumFOCUS <https://numfocus.org/code-of-conduct>`_ code of conduct, the short version is:

- Be kind to others. Do not insult or put down others. Behave professionally. Remember that harassment and sexist, racist, or exclusionary jokes are not appropriate.
- All communication should be appropriate for a professional audience including people of many different backgrounds. Sexual language and imagery is not appropriate.
- We are dedicated to providing a harassment-free community for everyone, regardless of gender, sexual orientation, gender identity and expression, disability, physical appearance, body size, race, or religion.
- We do not tolerate harassment of community members in any form.

Thank you for helping make this a welcoming, friendly community for all.

### Where to start

The front page for the Clouddrift project is on [clouddrift.org](https://clouddrift.org). This leads directly to some of the motivations behind building the library and a quick summary of the ragged array data structure. On the same web page you can also find links to examples showcasing the ragged array data structure and some of the datasets we transform and make available through the library.

### Reporting issues and requesting feature requests
Running into a bug or having performance issues? fill in a [Bug report](https://github.com/cloud-drift/clouddrift/issues/new?assignees=&labels=bug&projects=&template=bug_report.md&title=%F0%9F%90%9B+%3Cnice+descriptive+title%3E).

Have a feature in mind you'd like to see implemened, refactoring changes you want to suggest or tools you think would help improve the project? Create a [Feature request](https://github.com/cloud-drift/clouddrift/issues/new?assignees=&labels=enhancement&projects=&template=feature_request.md&title=%3Cselect-one%3A+%E2%AD%90+%28feature%29+%7C++%F0%9F%94%8E+%28refactor%2Fdocs%29+%7C+%F0%9F%94%A7+%28tools%29%3E+%3Cdescriptive+title+here%3E).

### Contributing a pull request

Feel free to [open pull requests in GitHub](https://github.com/Cloud-Drift/clouddrift/pulls) from your [forked repo](https://docs.github.com/en/get-started/quickstart/fork-a-repo) when you start working on the problem. We recommend opening the pull request early so that we can see your progress and communicate about it. (Note that you can `git commit --allow-empty` to make an empty commit and start a pull request before you even have new code.)

Please [make the pull request a draft](https://github.blog/2019-02-14-introducing-draft-pull-requests/) to indicate that it is in an incomplete state and shouldn't be merged until you click "ready for review".

### Getting your pull request reviewed

Currently, we have two regular reviewers of pull requests:

  * Kevin Santana ([kevinsantana11](https://github.com/kevinsantana11))
  * Shane Elipot ([selipot](https://github.com/selipot))

You can request a review from one of us or just comment in GitHub that you want a review and we'll see it. Only one review is required to be allowed to merge a pull request. We'll work with you to get it into shape.

If you're waiting for a response and haven't heard in a few days, it's possible that we forgot/got distracted/thought someone else was reviewing it/thought we were waiting on you, rather than you waiting on us—just write another comment to remind us.

### Git practices

Unless you ask us not to, we might commit directly to your pull request as a way of communicating what needs to be changed. That said, most of the commits on a pull request are from a single author: corrections and suggestions are exceptions.

The titles of pull requests (and therefore the merge commit messages) should follow the convention described below:
```
<descriptive emoji> <descriptive title goes here>

examples:

⚡ improve dataset loading time
⭐ include new ibtracs dataset
🐛 x feature doesn't work on windows 

Common emojis to use are as follow:

⭐ New / changed feature
❗ Deprecation of a feature
⛔ Removal of feature
🐛 Bugfix
⚡ Performance/memory improvements
🔍 Documentation, refactoring
🔧 Tooling/Build scripts/CI (other non-application changes)
```

Almost all pull requests are merged with the "squash and merge" feature, so details about commit history within a pull request are hidden from the `main` branch's history. Feel free, therefore, to commit with any frequency you're comfortable with.


### Preparing your environment

1. Get the code

```
git clone https://github.com/cloud-drift/clouddrift
cd clouddrift/
```

2. Install library dependencies

with pip:

```
python3 -m venv .venv
source .venv/bin/activate
pip install .
```

with conda:

```
conda env create -f environment.yml
conda activate clouddrift
```

### Testing

<<<<<<< HEAD
* pre-requisite step: [Preparing your environment](#preparing-your-environment)
=======
* Follow the steps in [Preparing your environment](#preparing-your-environment).
>>>>>>> 1fbfbb63

1. Install testing dependencies

with pip:

```
pip install matplotlib cartopy
```

with conda:

```
conda install matplotlib-base cartopy
```

2. Run the test suite:

```
python -m unittest tests/*.py
```

### Building locally and installing 
This can be useful for understanding how the package is built, testing the process and can be leveraged for testing
experimental versions of the library from a users perspective.

1. Install the build dependencies

with pip:
```
pip install build twine docutils
```

with conda:
```
conda install build twine docutils
```

<<<<<<< HEAD
2. Generate the wheel (.whl) and tarball (tar.gz) distribution package(s)
=======
* Generate the wheel (.whl) and tarball (tar.gz) distribution package(s):
>>>>>>> 1fbfbb63
```
python -m build
```

3. Install the distribution package

with pip:
```
pip install dist/clouddrift*.whl
```

### Automatic formatting and linting

The Clouddrift project uses the `ruff` tool for formatting the code and linting. We also leverage `mypy` for static typing. Please see the section on [Automated Processes](#automated-processes) to learn about how these tools are used prior to accepting pull requests.

1. Install development dependencies 

with pip:

```
pip install ruff mypy
```

with conda:

```
conda install ruff mypy
```

2. Install any missing library type stubs:

```
mypy --install-types
```

* To format your code:

```
ruff format clouddrift tests
```

* To Lint your code:

```
ruff check clouddrift tests
```

* To perform static type analysis:

```
mypy --config-file pyproject.toml
```

### Automated Processes

* `unittest` `ruff` and `mypy` are executed as part of the CI process. If any unit tests fail or styling, linting or typing errors are found
the process will fail and will block pull requests from being merged.

### Building documentation locally
This is useful if you want to inspect the documentation that gets generated

* pre-requisite step: [Building locally and installing](#building-locally-and-installing) necessary for sphinx to find class/module references 


1. Go into the docs directory:
```
cd docs
```

2. Install the Sphinx documentation generation dependencies:
```
pip install -r requirements.txt
```

3. Generate the new documentation:
```
make html
```

### Releases

Currently, only one person can deploy releases:

  * Kevin Santana ([kevinsantana11](https://github.com/kevinsantana11))

If you need your merged pull request to be deployed in a release, just ask!

#### `clouddrift` releases
To make an `clouddrift` release you must do it as part of a pull request:

* Be sure to increase the version number in `pyproject.toml` in accordance with the [Semantic Versioning Specification](https://semver.org/)
* Once the PR is merged locally update your local main branch
  * `git checkout main`
  * `git pull` 
* Tag the release with the new version number as so: vX.Y.Z (e.g. - v0.32.0, v1.10.0, etc...)
  * `git tag vX.Y.Z` (e.g. - `git tag v0.32.0`)
* Push the tag up (origin here is the remote repository for the `clouddrift` repository of the `Cloud-Drift` organization on GitHub)
  * `git push origin vX.Y.Z` (e.g. - `git push origin v0.32.0`)
* Create a [new release](https://github.com/Cloud-Drift/clouddrift/releases/new)
  * Choose the tag you just pushed up (e.g. - v0.32.0)
  * Hit `Generate release notes`
  * Hit `Publish Release` if you think the release notes are descriptive otherwise you can create a draft to be reviewed by the community.

**Important:** Once you publish the release, an automated process will be triggered creating a new distribution for the release which is then published to PYPI.
Because we also maintain a `conda-forge` package a PR will be made within a few hours of the release on the `clouddrift-feedstock` [package](https://github.com/conda-forge/clouddrift-feedstock) as a `conda-forge` bot has detected a new release on PYPI. Once this is merged in, a job will begin building the package to be merged into the channel.<|MERGE_RESOLUTION|>--- conflicted
+++ resolved
@@ -96,11 +96,7 @@
 
 ### Testing
 
-<<<<<<< HEAD
 * pre-requisite step: [Preparing your environment](#preparing-your-environment)
-=======
-* Follow the steps in [Preparing your environment](#preparing-your-environment).
->>>>>>> 1fbfbb63
 
 1. Install testing dependencies
 
@@ -138,11 +134,7 @@
 conda install build twine docutils
 ```
 
-<<<<<<< HEAD
-2. Generate the wheel (.whl) and tarball (tar.gz) distribution package(s)
-=======
-* Generate the wheel (.whl) and tarball (tar.gz) distribution package(s):
->>>>>>> 1fbfbb63
+2. Generate the wheel (.whl) and tarball (tar.gz) distribution package(s):
 ```
 python -m build
 ```
