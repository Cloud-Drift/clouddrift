{
 "cells": [
  {
   "cell_type": "markdown",
   "id": "6426c30b-df03-46a9-8fb7-57ddf404683e",
   "metadata": {
    "tags": []
   },
   "source": [
    "# Global Drifter Program (GDP)\n",
    "\n",
    "As part of this Notebook, we will use the *GDP historical dataset* to highlight the required steps to preprocess and dataset into a format that can be ingest by the *CloudDrift* library."
   ]
  },
  {
   "cell_type": "markdown",
   "id": "d7d4c013-74b6-4444-828c-b74d6231141a",
   "metadata": {},
   "source": [
    "## Dataformat module"
   ]
  },
  {
   "cell_type": "markdown",
   "id": "6d5e2a1a-2e8c-464f-8075-357c9b8313c2",
   "metadata": {
    "tags": []
   },
   "source": [
    "The `dataformat.py` module contains the class `create_ragged_array` to transform a series of archives into an *Awkward Array* where all variables is stored as a *ragged array*. The module also contains `read_from_netcdf` and `read_from_parquet` to initialize the *Awkward Array* directly from an previously preprocessed archive. Right now, it *only* supports local array but we will soon add the possibility of *lazy-loading* array stored in the Cloud."
   ]
  },
  {
   "cell_type": "code",
   "execution_count": null,
   "id": "6af3634f-be14-43af-8092-8be2c95ebc17",
   "metadata": {},
   "outputs": [],
   "source": [
    "import sys\n",
    "sys.path.insert(0, '../')\n",
    "from clouddrift import dataformat"
   ]
  },
  {
   "cell_type": "markdown",
   "id": "665b9136-d79f-49e7-9bf8-12ea494cf196",
   "metadata": {},
   "source": [
    "The main class of this module is *create_ragged_array* and is used to create a single archive that can be saved to a netCDF or Parquet file. The signature of the class is:"
   ]
  },
  {
   "cell_type": "code",
   "execution_count": null,
   "id": "95c32a79-e643-45d4-810f-f93d923e5d5e",
   "metadata": {},
   "outputs": [],
   "source": [
    "dataformat.create_ragged_array?"
   ]
  },
  {
   "cell_type": "markdown",
   "id": "2aded949-7d07-47fd-b184-50574c2600ba",
   "metadata": {},
   "source": [
    "## Dataset-specific functions"
   ]
  },
  {
   "cell_type": "markdown",
   "id": "c133b096-ee61-4018-b797-d43cc9db7329",
   "metadata": {},
   "source": [
    "Since each dataset is different, we have to create specific functions to preprocess the dataset (`preprocess_func`) and return the metadata and data of a single trajectory. This was inspired by the [Pangeo Forge](https://pangeo-forge.readthedocs.io/en/latest/) project. The class *create_ragged_array* will use those functions to create the single archive of ragged arrays. More precisely, it requires:\n",
    "- a list of indices (or identification number) that will be concatenate into the ragged array format\n",
    "- a preprecessing function with the following signature:\n",
    "    - `Signature: preprocess_func(index: int) -> xarray.core.dataset.Dataset`, where the index parameter is an identifier of a trajectory, e.g. the identification number of an Argo float) and returns an *xarray Dataset*. \n",
    "- a dictionnary mapping the mandatory coordinates list to the name of those variables in the dataset, e.g.\n",
    "    coords = {'ids': 'number', 'time': 't', 'longitude': 'lon', 'latitude': 'lat'}\n",
    "- an optional list of variable names containing metadata information about the trajectory (size: 1 per trajectory)\n",
    "- an optional list of variable names containing the data along the trajectory (size: number of observations per trajectory)\n",
    "- an optional funcition that returns directly the number of observation of a trajectory (`Signature: rowsize_func(index: int) -> int`)\n",
    "    \n",
    "This function can performs all type of operations, such as formatting the date, changing the type of variables, modifying the metadata, etc. We provide preprocessing function for different datasets in the `data/recipes/` folder. The class also needs to *initially* calculate the sum of all observations. By default, this is performed using `lambda i: preprocess_func(i).dims['obs']`. To *speed up* this process, in the situation where a lot of preprocessing are performed, it is possible to provide a second function `rowsize_func`, that returns directly the number of observation of a trajectory (`Signature: rowsize_func(index: int) -> int`)\n",
    "\n",
    "Finally, we included an function to download (or update) the GDP dataset."
   ]
  },
  {
   "cell_type": "code",
   "execution_count": null,
   "id": "50aa29c2-5cfa-4ca7-ada3-7c3a6ec3b384",
   "metadata": {},
   "outputs": [],
   "source": [
    "from data import gdp6h"
   ]
  },
  {
   "cell_type": "markdown",
   "id": "c42a0c03-fcb3-4131-af3c-e6e7bea4e833",
   "metadata": {},
   "source": [
    "# Download\n",
    "\n",
    "The download function will store the raw dataset into the `data/raw/` folder specified in the `gdp.py` module. By default `download_gdp_data()` will download the complete GPD dataset (containing 17,324 files as of May 2022) from the AOML `https` server.\n",
    "\n",
    "**Note**: this Notebook is very similar to the `data-glad.ipynb` Notebook because very few functions have to be created to transform a new dataset. We hope that this will encourage people to use this dataformat and utilize the CloudDrift library."
   ]
  },
  {
   "cell_type": "code",
   "execution_count": null,
   "id": "ff938826-a6af-4e18-b8b1-39d236c92608",
   "metadata": {},
   "outputs": [],
   "source": [
    "gdp6h.download?"
   ]
  },
  {
   "cell_type": "markdown",
   "id": "c7d977de-6162-4f63-b576-e9377d1d4f3e",
   "metadata": {},
   "source": [
    "It is possible to prodive a list of `drifter_ids` to retrieve a subset and/or specified a integer `n_random_id` to randomly retrieve `n` trajectory. The function returns the list of `drifters_ids` that was downloaded, and can be passed to create the ragged array."
   ]
  },
  {
   "cell_type": "code",
   "execution_count": null,
   "id": "b162c91d-fc2a-4a86-9a0d-361e3af89b28",
   "metadata": {},
   "outputs": [],
   "source": [
    "drifter_ids = gdp6h.download(n_random_id=100)"
   ]
  },
  {
   "cell_type": "markdown",
   "id": "e35f6f75-f7fb-4ba3-814f-46e3b8cc7d34",
   "metadata": {},
   "source": [
    "Once the data downloaded, it is possible to create the ragged array and either save a netCDF, parquet file, or simply output an Awkward Array that can be used for analysis."
   ]
  },
  {
   "cell_type": "code",
   "execution_count": null,
<<<<<<< HEAD
   "id": "59137333-eed9-406f-8af2-e3a782fad210",
   "metadata": {
    "tags": []
   },
=======
   "id": "103091d4-4309-4894-b831-3e780d0bd92e",
   "metadata": {},
   "outputs": [],
   "source": [
    "drifter_ids[:5]"
   ]
  },
  {
   "cell_type": "code",
   "execution_count": null,
   "id": "59137333-eed9-406f-8af2-e3a782fad210",
   "metadata": {},
>>>>>>> b3ec21b7
   "outputs": [],
   "source": [
    "coords = {'ids': 'ids', 'time': 'time', 'lon': 'longitude', 'lat': 'latitude'}\n",
    "metadata = ['ID', 'rowsize', 'WMO', 'expno', 'deploy_date', 'deploy_lat', 'deploy_lon', 'end_date', 'end_lat', 'end_lon', 'drogue_lost_date', 'typedeath', 'typebuoy', 'DeployingShip', 'DeploymentStatus', 'BuoyTypeManufacturer', 'BuoyTypeSensorArray', 'CurrentProgram', 'PurchaserFunding', 'SensorUpgrade', 'Transmissions', 'DeployingCountry', 'DeploymentComments', 'ManufactureYear', 'ManufactureMonth', 'ManufactureSensorType', 'ManufactureVoltage', 'FloatDiameter', 'SubsfcFloatPresence', 'DrogueType', 'DrogueLength', 'DrogueBallast', 'DragAreaAboveDrogue', 'DragAreaOfDrogue', 'DragAreaRatio', 'DrogueCenterDepth', 'DrogueDetectSensor']\n",
    "data = ['ve', 'vn', 'temp', 'err_lat', 'err_lon', 'err_temp', 'drogue_status']\n",
    "\n",
    "ra = dataformat.create_ragged_array(drifter_ids,\n",
    "                         gdp6h.preprocess,\n",
    "                         coords, \n",
    "                         metadata, \n",
    "                         data,\n",
    "                         rowsize_func=gdp6h.rowsize\n",
    "                        )"
   ]
  },
  {
   "cell_type": "markdown",
   "id": "7dd56acb-c00d-4173-b2af-0320a98e2e4d",
   "metadata": {
    "tags": []
   },
   "source": [
    "## Export"
   ]
  },
  {
   "cell_type": "code",
   "execution_count": null,
<<<<<<< HEAD
   "id": "5ea4a873-d42f-4628-b6e2-11c401b3a0be",
=======
   "id": "24e377c2-2fba-4378-8c77-4f6747fa51f3",
>>>>>>> b3ec21b7
   "metadata": {},
   "outputs": [],
   "source": [
    "ra.to_parquet('../data/process/gdp_6h.parquet')\n",
    "ra.to_netcdf('../data/process/gdp_6h.nc')"
   ]
  },
  {
   "cell_type": "markdown",
   "id": "cae94b4a-9be6-42b0-8271-0afd183b3057",
   "metadata": {},
   "source": [
    "## Import"
   ]
  },
  {
   "cell_type": "code",
   "execution_count": null,
   "id": "f3d608c0-d705-4002-8ef8-6f9dcddeb8c7",
   "metadata": {},
   "outputs": [],
   "source": [
    "ds2 = dataformat.read_from_parquet('../data/process/gdp_6h.parquet')"
   ]
  },
  {
   "cell_type": "code",
   "execution_count": null,
   "id": "b284ec72-2307-4022-9a69-801f09dc6dcf",
   "metadata": {},
   "outputs": [],
   "source": [
    "ds2.ID"
   ]
  },
  {
   "cell_type": "markdown",
   "id": "95816311-3e8a-4a83-b1ab-bcca807efe80",
   "metadata": {},
   "source": [
    "## Awkward Array"
   ]
  },
  {
   "cell_type": "code",
   "execution_count": null,
   "id": "7334d731-4bfd-4e29-9196-bd68953df007",
   "metadata": {},
   "outputs": [],
   "source": [
    "ds = ra.to_awkward()"
   ]
  },
  {
   "cell_type": "code",
   "execution_count": null,
   "id": "6b33d76b-f937-4f89-b8c2-64712355b8eb",
   "metadata": {},
   "outputs": [],
   "source": [
    "ds.ID"
   ]
  },
  {
   "cell_type": "code",
   "execution_count": null,
   "id": "58b48833-387a-4fe7-a144-1e1628959ee8",
   "metadata": {},
   "outputs": [],
   "source": [
    "ds.fields"
   ]
  },
  {
   "cell_type": "code",
   "execution_count": null,
   "id": "f4b78c8a-177b-4842-a8c9-9f98daaa27e7",
   "metadata": {},
   "outputs": [],
   "source": [
    "ds.obs.fields"
   ]
  },
  {
   "cell_type": "code",
   "execution_count": null,
   "id": "ecf16695-0e36-4319-8388-3b1a4c2cdbc5",
   "metadata": {},
   "outputs": [],
   "source": []
  }
 ],
 "metadata": {
  "kernelspec": {
   "display_name": "research",
   "language": "python",
   "name": "research"
  },
  "language_info": {
   "codemirror_mode": {
    "name": "ipython",
    "version": 3
   },
   "file_extension": ".py",
   "mimetype": "text/x-python",
   "name": "python",
   "nbconvert_exporter": "python",
   "pygments_lexer": "ipython3",
   "version": "3.9.13"
  }
 },
 "nbformat": 4,
 "nbformat_minor": 5
}<|MERGE_RESOLUTION|>--- conflicted
+++ resolved
@@ -149,25 +149,10 @@
   {
    "cell_type": "code",
    "execution_count": null,
-<<<<<<< HEAD
    "id": "59137333-eed9-406f-8af2-e3a782fad210",
    "metadata": {
     "tags": []
    },
-=======
-   "id": "103091d4-4309-4894-b831-3e780d0bd92e",
-   "metadata": {},
-   "outputs": [],
-   "source": [
-    "drifter_ids[:5]"
-   ]
-  },
-  {
-   "cell_type": "code",
-   "execution_count": null,
-   "id": "59137333-eed9-406f-8af2-e3a782fad210",
-   "metadata": {},
->>>>>>> b3ec21b7
    "outputs": [],
    "source": [
     "coords = {'ids': 'ids', 'time': 'time', 'lon': 'longitude', 'lat': 'latitude'}\n",
@@ -196,11 +181,7 @@
   {
    "cell_type": "code",
    "execution_count": null,
-<<<<<<< HEAD
    "id": "5ea4a873-d42f-4628-b6e2-11c401b3a0be",
-=======
-   "id": "24e377c2-2fba-4378-8c77-4f6747fa51f3",
->>>>>>> b3ec21b7
    "metadata": {},
    "outputs": [],
    "source": [
