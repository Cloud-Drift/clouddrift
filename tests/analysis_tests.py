from clouddrift.analysis import (
    apply_ragged,
    chunk,
<<<<<<< HEAD
    prune,
    regular_to_ragged,
=======
    position_from_velocity,
>>>>>>> d4aac8fb
    ragged_to_regular,
    regular_to_ragged,
    segment,
    subset,
    unpack_ragged,
    velocity_from_position,
)
from clouddrift.haversine import EARTH_RADIUS_METERS
from clouddrift.raggedarray import RaggedArray
import unittest
import numpy as np
import xarray as xr
import pandas as pd
from datetime import datetime, timedelta


if __name__ == "__main__":
    unittest.main()


def sample_ragged_array() -> RaggedArray:
    drifter_id = [1, 2, 3]
    rowsize = [5, 4, 2]
    longitude = [[-121, -111, 51, 61, 71], [12, 22, 32, 42], [103, 113]]
    latitude = [[-90, -45, 45, 90, 0], [10, 20, 30, 40], [10, 20]]
    t = [[1, 2, 3, 4, 5], [2, 3, 4, 5], [4, 5]]
    ids = [[1, 1, 1, 1, 1], [2, 2, 2, 2], [3, 3]]
    test = [
        [True, True, True, False, False],
        [True, False, False, False],
        [False, False],
    ]
    nb_obs = np.sum(rowsize)
    nb_traj = len(drifter_id)
    attrs_global = {
        "title": "test trajectories",
        "history": "version xyz",
    }
    variables_coords = ["ids", "time", "lon", "lat"]

    coords = {"lon": longitude, "lat": latitude, "ids": ids, "time": t}
    metadata = {"ID": drifter_id, "rowsize": rowsize}
    data = {"test": test}

    # append xr.Dataset to a list
    list_ds = []
    for i in range(0, len(rowsize)):
        xr_coords = {}
        for var in coords.keys():
            xr_coords[var] = (
                ["obs"],
                coords[var][i],
                {"long_name": f"variable {var}", "units": "-"},
            )

        xr_data = {}
        for var in metadata.keys():
            xr_data[var] = (
                ["traj"],
                [metadata[var][i]],
                {"long_name": f"variable {var}", "units": "-"},
            )

        for var in data.keys():
            xr_data[var] = (
                ["obs"],
                data[var][i],
                {"long_name": f"variable {var}", "units": "-"},
            )

        list_ds.append(
            xr.Dataset(coords=xr_coords, data_vars=xr_data, attrs=attrs_global)
        )

    ra = RaggedArray.from_files(
        [0, 1, 2],
        lambda i: list_ds[i],
        variables_coords,
        ["ID", "rowsize"],
        ["test"],
    )

    return ra


class chunk_tests(unittest.TestCase):
    def test_chunk(self):
        # Simple chunk without trimming
        self.assertTrue(np.all(chunk([1, 2, 3, 4], 2) == np.array([[1, 2], [3, 4]])))

        # Simple chunk with trimming
        self.assertTrue(np.all(chunk([1, 2, 3, 4, 5], 2) == np.array([[1, 2], [3, 4]])))

        # Simple chunk with trimming skipping the first point
        self.assertTrue(
            np.all(chunk([1, 2, 3, 4, 5], 2, align="end") == np.array([[2, 3], [4, 5]]))
        )

        # Simple chunk with trimming skipping the first point
        self.assertTrue(
            np.all(
                chunk([1, 2, 3, 4, 5, 6, 7, 8], 3, align="end")
                == np.array([[3, 4, 5], [6, 7, 8]])
            )
        )

        # Simple chunk with trimming with middle alignment
        self.assertTrue(
            np.all(
                chunk([1, 2, 3, 4, 5, 6, 7, 8], 3, align="middle")
                == np.array([[2, 3, 4], [5, 6, 7]])
            )
        )

        # Simple chunk with align to the end with with overlap
        self.assertTrue(
            np.all(
                chunk([1, 2, 3, 4, 5, 6, 7, 8], 3, 1, align="end")
                == np.array([[2, 3, 4], [4, 5, 6], [6, 7, 8]])
            )
        )

        # Simple chunk with trimming skipping the first point with overlap
        self.assertTrue(
            np.all(
                chunk(np.arange(1, 12), 4, align="middle")
                == np.array([[2, 3, 4, 5], [6, 7, 8, 9]])
            )
        )

        # When length == 1, result is a transpose of the input
        self.assertTrue(np.all(chunk([1, 2, 3, 4], 1) == np.array([[1, 2, 3, 4]]).T))

        # When length > len(x), result is an empty 2-d array
        self.assertTrue(chunk([1], 2).shape == (0, 2))

        # When length == 0, the function raises a ZeroDivisionError
        with self.assertRaises(ZeroDivisionError):
            chunk([1], 0)

        # When length < 0, the function raises a ValueError
        with self.assertRaises(ValueError):
            chunk([1], -1)

        # When align is assigned a wrong value, the function raises a ValueError
        with self.assertRaises(ValueError):
            chunk([1], 1, align="wrong")

    def test_chunk_overlap(self):
        # Simple chunk with overlap
        self.assertTrue(
            np.all(
                chunk([1, 2, 3, 4, 5], 2, 1)
                == np.array([[1, 2], [2, 3], [3, 4], [4, 5]])
            )
        )

        # Overlap larger than length raises ValueError
        with self.assertRaises(ValueError):
            chunk([1, 2, 3, 4, 5], 2, 3)

        # Negative overlap offsets chunks
        self.assertTrue(
            np.all(chunk([1, 2, 3, 4, 5], 2, -1) == np.array([[1, 2], [4, 5]]))
        )

    def test_chunk_rowsize(self):
        # Simple chunk with rowsize
        self.assertTrue(
            np.all(
                apply_ragged(chunk, np.array([1, 2, 3, 4, 5, 6]), [2, 3, 1], 2)
                == np.array([[1, 2], [3, 4]])
            )
        )

        # rowsize with overlap
        self.assertTrue(
            np.all(
                apply_ragged(
                    chunk, np.array([1, 2, 3, 4, 5, 6]), [2, 3, 1], 2, overlap=1
                )
                == np.array([[1, 2], [3, 4], [4, 5]])
            )
        )

    def test_chunk_array_like(self):
        # chunk works with array-like objects
        self.assertTrue(
            np.all(chunk(np.array([1, 2, 3, 4]), 2) == np.array([[1, 2], [3, 4]]))
        )
        self.assertTrue(
            np.all(
                chunk(xr.DataArray(data=[1, 2, 3, 4]), 2) == np.array([[1, 2], [3, 4]])
            )
        )
        self.assertTrue(
            np.all(chunk(pd.Series(data=[1, 2, 3, 4]), 2) == np.array([[1, 2], [3, 4]]))
        )


class prune_tests(unittest.TestCase):
    def test_prune(self):
        x = [1, 2, 3, 1, 2, 1, 2, 3, 4]
        rowsize = [3, 2, 4]
        minimum = 3

        for data in [x, pd.Series(data=x), xr.DataArray(data=x)]:
            x_new, rowsize_new = prune(data, rowsize, minimum)
            self.assertTrue(type(x_new) is np.ndarray)
            self.assertTrue(type(rowsize_new) is np.ndarray)
            np.testing.assert_almost_equal(x_new, [1, 2, 3, 1, 2, 3, 4])
            np.testing.assert_almost_equal(rowsize_new, [3, 4])

    def test_prune_all_longer(self):
        x = [1, 2, 3, 1, 2, 1, 2, 3, 4]
        rowsize = [3, 2, 4]
        minimum = 1

        for data in [x, pd.Series(data=x), xr.DataArray(data=x)]:
            x_new, rowsize_new = prune(data, rowsize, minimum)
            np.testing.assert_almost_equal(x_new, data)
            np.testing.assert_almost_equal(rowsize_new, rowsize)

    def test_prune_all_smaller(self):
        x = [1, 2, 3, 1, 2, 1, 2, 3, 4]
        rowsize = [3, 2, 4]
        minimum = 5

        for data in [x, pd.Series(data=x), xr.DataArray(data=x)]:
            x_new, rowsize_new = prune(data, rowsize, minimum)
            np.testing.assert_almost_equal(x_new, np.array([]))
            np.testing.assert_almost_equal(rowsize_new, np.array([]))

    def test_prune_keep_nan(self):
        x = [1, 2, np.nan, 1, 2, 1, 2, np.nan, 4]
        rowsize = [3, 2, 4]
        minimum = 3

        for data in [x, pd.Series(data=x), xr.DataArray(data=x)]:
            x_new, rowsize_new = prune(data, rowsize, minimum)
            np.testing.assert_almost_equal(x_new, [1, 2, np.nan, 1, 2, np.nan, 4])
            np.testing.assert_almost_equal(rowsize_new, [3, 4])


class segment_tests(unittest.TestCase):
    def test_segment(self):
        x = [0, 1, 1, 1, 2, 2, 3, 3, 3, 3, 4]
        tol = 0.5
        self.assertTrue(type(segment(x, tol)) is np.ndarray)
        self.assertTrue(np.all(segment(x, tol) == np.array([1, 3, 2, 4, 1])))
        self.assertTrue(np.all(segment(np.array(x), tol) == np.array([1, 3, 2, 4, 1])))
        self.assertTrue(
            np.all(segment(xr.DataArray(data=x), tol) == np.array([1, 3, 2, 4, 1]))
        )

    def test_segment_zero_tolerance(self):
        x = [1, 2, 2, 3, 3, 3, 4, 4, 4, 4]
        tol = 0
        self.assertIsNone(
            np.testing.assert_equal(segment(x, tol), np.array([1, 2, 3, 4]))
        )

    def test_segment_negative_tolerance(self):
        x = [0, 1, 1, 1, 2, 0, 3, 3, 3, 4]
        tol = -1
        self.assertTrue(np.all(segment(x, tol) == np.array([5, 5])))

    def test_segment_rowsize(self):
        x = [0, 1, 1, 1, 2, 2, 3, 3, 3, 3, 4]
        tol = 0.5
        rowsize = [6, 5]
        segment_sizes = segment(x, tol, rowsize)
        self.assertTrue(type(segment_sizes) is np.ndarray)
        self.assertTrue(np.all(segment_sizes == np.array([1, 3, 2, 4, 1])))

    def test_segment_positive_and_negative_tolerance(self):
        x = [1, 1, 2, 2, 1, 1, 2, 2]
        segment_sizes = segment(x, 0.5, rowsize=segment(x, -0.5))
        self.assertTrue(np.all(segment_sizes == np.array([2, 2, 2, 2])))

    def test_segment_rowsize_raises(self):
        x = [0, 1, 2, 3]
        tol = 0.5
        rowsize = [1, 2]  # rowsize is too short
        with self.assertRaises(ValueError):
            segment(x, tol, rowsize)

    def test_segments_datetime(self):
        x = [
            datetime(2023, 1, 1),
            datetime(2023, 1, 2),
            datetime(2023, 1, 3),
            datetime(2023, 2, 1),
            datetime(2023, 2, 2),
        ]
        for tol in [pd.Timedelta("1 day"), timedelta(days=1), np.timedelta64(1, "D")]:
            self.assertIsNone(
                np.testing.assert_equal(segment(x, tol), np.array([3, 2]))
            )

    def test_segments_numpy(self):
        x = np.array(
            [
                np.datetime64("2023-01-01"),
                np.datetime64("2023-01-02"),
                np.datetime64("2023-01-03"),
                np.datetime64("2023-02-01"),
                np.datetime64("2023-02-02"),
            ]
        )
        for tol in [pd.Timedelta("1 day"), timedelta(days=1), np.timedelta64(1, "D")]:
            self.assertIsNone(
                np.testing.assert_equal(segment(x, tol), np.array([3, 2]))
            )

    def test_segments_pandas(self):
        x = pd.to_datetime(["1/1/2023", "1/2/2023", "1/3/2023", "2/1/2023", "2/2/2023"])
        for tol in [pd.Timedelta("1 day"), timedelta(days=1), np.timedelta64(1, "D")]:
            self.assertIsNone(
                np.testing.assert_equal(segment(x, tol), np.array([3, 2]))
            )


class ragged_to_regular_tests(unittest.TestCase):
    def test_ragged_to_regular(self):
        ragged = np.array([1, 2, 3, 4, 5])
        rowsize = [2, 1, 2]
        expected = np.array([[1, 2], [3, np.nan], [4, 5]])

        result = ragged_to_regular(ragged, rowsize)
        self.assertTrue(np.all(np.isnan(result) == np.isnan(expected)))
        self.assertTrue(
            np.all(result[~np.isnan(result)] == expected[~np.isnan(expected)])
        )

        result = ragged_to_regular(
            xr.DataArray(data=ragged), xr.DataArray(data=rowsize)
        )
        self.assertTrue(np.all(np.isnan(result) == np.isnan(expected)))
        self.assertTrue(
            np.all(result[~np.isnan(result)] == expected[~np.isnan(expected)])
        )

        result = ragged_to_regular(pd.Series(data=ragged), pd.Series(data=rowsize))
        self.assertTrue(np.all(np.isnan(result) == np.isnan(expected)))
        self.assertTrue(
            np.all(result[~np.isnan(result)] == expected[~np.isnan(expected)])
        )

    def test_ragged_to_regular_fill_value(self):
        ragged = np.array([1, 2, 3, 4, 5])
        rowsize = [2, 1, 2]
        expected = np.array([[1, 2], [3, -999], [4, 5]])

        result = ragged_to_regular(ragged, rowsize, fill_value=-999)
        self.assertTrue(np.all(result == expected))

    def test_regular_to_ragged(self):
        regular = np.array([[1, 2], [3, np.nan], [4, 5]])
        expected = np.array([1.0, 2.0, 3.0, 4.0, 5.0])
        expected_rowsize = np.array([2, 1, 2])

        result, rowsize = regular_to_ragged(regular)
        self.assertTrue(np.all(result == expected))
        self.assertTrue(np.all(rowsize == expected_rowsize))

    def test_regular_to_ragged_fill_value(self):
        regular = np.array([[1, 2], [3, -999], [4, 5]])
        expected = np.array([1.0, 2.0, 3.0, 4.0, 5.0])
        expected_rowsize = np.array([2, 1, 2])

        result, rowsize = regular_to_ragged(regular, fill_value=-999)
        self.assertTrue(np.all(result == expected))
        self.assertTrue(np.all(rowsize == expected_rowsize))

    def test_ragged_to_regular_roundtrip(self):
        ragged = np.array([1, 2, 3, 4, 5])
        rowsize = [2, 1, 2]
        new_ragged, new_rowsize = regular_to_ragged(ragged_to_regular(ragged, rowsize))
        self.assertTrue(np.all(new_ragged == ragged))
        self.assertTrue(np.all(new_rowsize == rowsize))


class position_from_velocity_tests(unittest.TestCase):
    def setUp(self):
        self.INPUT_SIZE = 100
        self.lon = np.rad2deg(
            np.linspace(-np.pi, np.pi, self.INPUT_SIZE, endpoint=False)
        )
        self.lat = np.linspace(0, 45, self.INPUT_SIZE)
        self.time = np.linspace(0, 1e7, self.INPUT_SIZE)
        self.uf, self.vf = velocity_from_position(
            self.lon, self.lat, self.time, difference_scheme="forward"
        )
        self.ub, self.vb = velocity_from_position(
            self.lon, self.lat, self.time, difference_scheme="backward"
        )
        self.uc, self.vc = velocity_from_position(
            self.lon, self.lat, self.time, difference_scheme="centered"
        )

    def test_result_has_same_size_as_input(self):
        lon, lat = position_from_velocity(
            self.uf,
            self.vf,
            self.time,
            self.lon[0],
            self.lat[0],
            integration_scheme="forward",
        )
        self.assertTrue(np.all(self.uf.shape == lon.shape))
        self.assertTrue(np.all(self.uf.shape == lat.shape))

    def test_velocity_position_roundtrip_forward(self):
        lon, lat = position_from_velocity(
            self.uf,
            self.vf,
            self.time,
            self.lon[0],
            self.lat[0],
            integration_scheme="forward",
        )
        self.assertTrue(np.allclose(lon, self.lon))
        self.assertTrue(np.allclose(lat, self.lat))

    def test_velocity_position_roundtrip_backward(self):
        lon, lat = position_from_velocity(
            self.ub,
            self.vb,
            self.time,
            self.lon[0],
            self.lat[0],
            integration_scheme="backward",
        )
        self.assertTrue(np.allclose(lon, self.lon))
        self.assertTrue(np.allclose(lat, self.lat))

    def test_velocity_position_roundtrip_centered(self):
        lon, lat = position_from_velocity(
            self.uc,
            self.vc,
            self.time,
            self.lon[0],
            self.lat[0],
            integration_scheme="centered",
        )
        # Centered scheme damps the 2dx waves so we need a looser tolerance.
        self.assertTrue(np.allclose(lon, self.lon, atol=1e-2))
        self.assertTrue(np.allclose(lat, self.lat, atol=1e-2))

    def test_time_axis(self):
        uf = np.transpose(
            np.reshape(np.tile(self.uf, 4), (2, 2, self.uf.size)), (0, 2, 1)
        )
        vf = np.transpose(
            np.reshape(np.tile(self.vf, 4), (2, 2, self.vf.size)), (0, 2, 1)
        )
        time = np.transpose(
            np.reshape(np.tile(self.time, 4), (2, 2, self.time.size)), (0, 2, 1)
        )
        expected_lon = np.transpose(
            np.reshape(np.tile(self.lon, 4), (2, 2, self.lon.size)), (0, 2, 1)
        )
        expected_lat = np.transpose(
            np.reshape(np.tile(self.lat, 4), (2, 2, self.lat.size)), (0, 2, 1)
        )
        lon, lat = position_from_velocity(
            uf,
            vf,
            time,
            self.lon[0],
            self.lat[0],
            integration_scheme="forward",
            time_axis=1,
        )
        self.assertTrue(np.allclose(lon, expected_lon))
        self.assertTrue(np.allclose(lat, expected_lat))
        self.assertTrue(np.all(lon.shape == expected_lon.shape))
        self.assertTrue(np.all(lat.shape == expected_lat.shape))

    def test_works_with_xarray(self):
        lon, lat = position_from_velocity(
            xr.DataArray(data=self.uf),
            xr.DataArray(data=self.vf),
            xr.DataArray(data=self.time),
            self.lon[0],
            self.lat[0],
            integration_scheme="forward",
        )
        self.assertTrue(np.allclose(lon, self.lon))
        self.assertTrue(np.allclose(lat, self.lat))

    def test_works_with_2d_array(self):
        uf = np.reshape(np.tile(self.uf, 4), (4, self.uf.size))
        vf = np.reshape(np.tile(self.vf, 4), (4, self.vf.size))
        time = np.reshape(np.tile(self.time, 4), (4, self.time.size))
        expected_lon = np.reshape(np.tile(self.lon, 4), (4, self.lon.size))
        expected_lat = np.reshape(np.tile(self.lat, 4), (4, self.lat.size))
        lon, lat = position_from_velocity(
            uf,
            vf,
            time,
            self.lon[0],
            self.lat[0],
            integration_scheme="forward",
        )
        self.assertTrue(np.allclose(lon, expected_lon))
        self.assertTrue(np.allclose(lat, expected_lat))
        self.assertTrue(np.allclose(lon.shape, expected_lon.shape))
        self.assertTrue(np.allclose(lon.shape, expected_lat.shape))


class velocity_from_position_tests(unittest.TestCase):
    def setUp(self):
        self.INPUT_SIZE = 100
        self.lon = np.rad2deg(np.linspace(-np.pi, np.pi, self.INPUT_SIZE))
        self.lat = np.zeros(self.lon.shape)
        self.time = np.linspace(0, 1e7, self.INPUT_SIZE)
        self.uf, self.vf = velocity_from_position(self.lon, self.lat, self.time)
        self.ub, self.vb = velocity_from_position(
            self.lon, self.lat, self.time, difference_scheme="backward"
        )
        self.uc, self.vc = velocity_from_position(
            self.lon, self.lat, self.time, difference_scheme="centered"
        )

    def test_result_has_same_size_as_input(self):
        self.assertTrue(np.all(self.uf.shape == self.vf.shape == self.lon.shape))
        self.assertTrue(np.all(self.ub.shape == self.vb.shape == self.lon.shape))
        self.assertTrue(np.all(self.uc.shape == self.vc.shape == self.lon.shape))

    def test_schemes_are_self_consistent(self):
        self.assertTrue(np.all(self.uf[:-1] == self.ub[1:]))
        self.assertTrue(
            np.all(np.isclose((self.uf[1:-1] + self.ub[1:-1]) / 2, self.uc[1:-1]))
        )
        self.assertTrue(self.uc[0] == self.uf[0])
        self.assertTrue(self.uc[-1] == self.ub[-1])

    def test_result_value(self):
        u_expected = 2 * np.pi * EARTH_RADIUS_METERS / 1e7
        self.assertTrue(np.all(np.isclose(self.uf, u_expected)))
        self.assertTrue(np.all(np.isclose(self.ub, u_expected)))
        self.assertTrue(np.all(np.isclose(self.uc, u_expected)))

    def test_works_with_xarray(self):
        lon = xr.DataArray(data=self.lon, coords={"time": self.time})
        lat = xr.DataArray(data=self.lat, coords={"time": self.time})
        time = xr.DataArray(data=self.time, coords={"time": self.time})
        uf, vf = velocity_from_position(lon, lat, time)
        self.assertTrue(np.all(uf == self.uf))
        self.assertTrue(np.all(vf == self.vf))

    def test_works_with_2d_array(self):
        lon = np.reshape(np.tile(self.lon, 4), (4, self.lon.size))
        lat = np.reshape(np.tile(self.lat, 4), (4, self.lat.size))
        time = np.reshape(np.tile(self.time, 4), (4, self.time.size))
        expected_uf = np.reshape(np.tile(self.uf, 4), (4, self.uf.size))
        expected_vf = np.reshape(np.tile(self.vf, 4), (4, self.vf.size))
        uf, vf = velocity_from_position(lon, lat, time)
        self.assertTrue(np.all(uf == expected_uf))
        self.assertTrue(np.all(vf == expected_vf))
        self.assertTrue(np.all(uf.shape == expected_uf.shape))
        self.assertTrue(np.all(vf.shape == expected_vf.shape))

    def test_works_with_3d_array(self):
        lon = np.reshape(np.tile(self.lon, 4), (2, 2, self.lon.size))
        lat = np.reshape(np.tile(self.lat, 4), (2, 2, self.lat.size))
        time = np.reshape(np.tile(self.time, 4), (2, 2, self.time.size))
        expected_uf = np.reshape(np.tile(self.uf, 4), (2, 2, self.uf.size))
        expected_vf = np.reshape(np.tile(self.vf, 4), (2, 2, self.vf.size))
        uf, vf = velocity_from_position(lon, lat, time)
        self.assertTrue(np.all(uf == expected_uf))
        self.assertTrue(np.all(vf == expected_vf))
        self.assertTrue(np.all(uf.shape == expected_uf.shape))
        self.assertTrue(np.all(vf.shape == expected_vf.shape))

    def test_time_axis(self):
        lon = np.transpose(
            np.reshape(np.tile(self.lon, 4), (2, 2, self.lon.size)), (0, 2, 1)
        )
        lat = np.transpose(
            np.reshape(np.tile(self.lat, 4), (2, 2, self.lat.size)), (0, 2, 1)
        )
        time = np.transpose(
            np.reshape(np.tile(self.time, 4), (2, 2, self.time.size)), (0, 2, 1)
        )
        expected_uf = np.transpose(
            np.reshape(np.tile(self.uf, 4), (2, 2, self.uf.size)), (0, 2, 1)
        )
        expected_vf = np.transpose(
            np.reshape(np.tile(self.vf, 4), (2, 2, self.vf.size)), (0, 2, 1)
        )
        uf, vf = velocity_from_position(lon, lat, time, time_axis=1)
        self.assertTrue(np.all(uf == expected_uf))
        self.assertTrue(np.all(vf == expected_vf))
        self.assertTrue(np.all(uf.shape == expected_uf.shape))
        self.assertTrue(np.all(vf.shape == expected_vf.shape))


class apply_ragged_tests(unittest.TestCase):
    def setUp(self):
        self.rowsize = [2, 3, 4]
        self.x = np.array([1, 2, 10, 12, 14, 30, 33, 36, 39])
        self.y = np.arange(0, len(self.x))
        self.t = np.array([1, 2, 1, 2, 3, 1, 2, 3, 4])

    def test_simple(self):
        y = apply_ragged(lambda x: x**2, np.array([1, 2, 3, 4]), [2, 2])
        self.assertTrue(np.all(y == np.array([1, 4, 9, 16])))

    def test_simple_dataarray(self):
        y = apply_ragged(
            lambda x: x**2,
            xr.DataArray(data=[1, 2, 3, 4], coords={"obs": [1, 2, 3, 4]}),
            [2, 2],
        )
        self.assertTrue(np.all(y == np.array([1, 4, 9, 16])))

    def test_simple_with_args(self):
        y = apply_ragged(lambda x, p: x**p, np.array([1, 2, 3, 4]), [2, 2], 2)
        self.assertTrue(np.all(y == np.array([1, 4, 9, 16])))

    def test_simple_with_kwargs(self):
        y = apply_ragged(lambda x, p: x**p, np.array([1, 2, 3, 4]), [2, 2], p=2)
        self.assertTrue(np.all(y == np.array([1, 4, 9, 16])))

    def test_velocity_ndarray(self):
        u, v = apply_ragged(
            velocity_from_position,
            [self.x, self.y, self.t],
            self.rowsize,
            coord_system="cartesian",
        )
        self.assertIsNone(
            np.testing.assert_allclose(u, [1.0, 1.0, 2.0, 2.0, 2.0, 3.0, 3.0, 3.0, 3.0])
        )
        self.assertIsNone(
            np.testing.assert_allclose(v, [1.0, 1.0, 1.0, 1.0, 1.0, 1.0, 1.0, 1.0, 1.0])
        )

    def test_velocity_dataarray(self):
        u, v = apply_ragged(
            velocity_from_position,
            [
                xr.DataArray(data=self.x),
                xr.DataArray(data=self.y),
                xr.DataArray(data=self.t),
            ],
            xr.DataArray(data=self.rowsize),
            coord_system="cartesian",
        )
        self.assertIsNone(
            np.testing.assert_allclose(u, [1.0, 1.0, 2.0, 2.0, 2.0, 3.0, 3.0, 3.0, 3.0])
        )
        self.assertIsNone(
            np.testing.assert_allclose(v, [1.0, 1.0, 1.0, 1.0, 1.0, 1.0, 1.0, 1.0, 1.0])
        )

    def test_bad_rowsize_raises(self):
        with self.assertRaises(ValueError):
            y = apply_ragged(lambda x: x**2, np.array([1, 2, 3, 4]), [2])


class subset_tests(unittest.TestCase):
    def setUp(self):
        self.ds = sample_ragged_array().to_xarray()

    def test_equal(self):
        ds_sub = subset(self.ds, {"test": True})
        self.assertEqual(len(ds_sub.ID), 2)

    def test_select(self):
        ds_sub = subset(self.ds, {"ID": [1, 2]})
        self.assertTrue(all(ds_sub.ID == [1, 2]))
        self.assertEqual(len(ds_sub.ID), 2)

    def test_range(self):
        # positive
        ds_sub = subset(self.ds, {"lon": (0, 180)})
        traj_idx = np.insert(np.cumsum(ds_sub["rowsize"].values), 0, 0)
        self.assertTrue(
            all(ds_sub.lon[slice(traj_idx[0], traj_idx[1])] == [51, 61, 71])
        )
        self.assertTrue(
            all(ds_sub.lon[slice(traj_idx[1], traj_idx[2])] == [12, 22, 32, 42])
        )
        self.assertTrue(all(ds_sub.lon[slice(traj_idx[2], traj_idx[3])] == [103, 113]))

        # negative range
        ds_sub = subset(self.ds, {"lon": (-180, 0)})
        traj_idx = np.insert(np.cumsum(ds_sub["rowsize"].values), 0, 0)
        self.assertEqual(len(ds_sub.ID), 1)
        self.assertEqual(ds_sub.ID[0], 1)
        self.assertTrue(all(ds_sub.lon == [-121, -111]))

        # both
        ds_sub = subset(self.ds, {"lon": (-30, 30)})
        traj_idx = np.insert(np.cumsum(ds_sub["rowsize"].values), 0, 0)
        self.assertEqual(len(ds_sub.ID), 1)
        self.assertEqual(ds_sub.ID[0], 2)
        self.assertTrue(all(ds_sub.lon[slice(traj_idx[0], traj_idx[1])] == ([12, 22])))

    def test_combine(self):
        ds_sub = subset(
            self.ds, {"ID": [1, 2], "lat": (-90, 20), "lon": (-180, 25), "test": True}
        )
        self.assertTrue(all(ds_sub.ID == [1, 2]))
        self.assertTrue(all(ds_sub.lon == [-121, -111, 12]))
        self.assertTrue(all(ds_sub.lat == [-90, -45, 10]))

    def test_empty(self):
        ds_sub = subset(self.ds, {"ID": 3, "lon": (-180, 0)})
        self.assertTrue(ds_sub.dims == {})

    def test_unknown_var(self):
        with self.assertRaises(ValueError):
            subset(self.ds, {"a": 10})

        with self.assertRaises(ValueError):
            subset(self.ds, {"lon": (0, 180), "a": (0, 10)})


class unpack_ragged_tests(unittest.TestCase):
    def test_unpack_ragged(self):
        ds = sample_ragged_array().to_xarray()

        # Test unpacking into DataArrays
        lon = unpack_ragged(ds.lon, ds.rowsize)

        self.assertTrue(type(lon) is list)
        self.assertTrue(np.all([type(a) is xr.DataArray for a in lon]))
        self.assertTrue(np.all([lon[n].size == ds.rowsize[n] for n in range(len(lon))]))

        # Test unpacking into np.ndarrays
        lon = unpack_ragged(ds.lon.values, ds.rowsize)

        self.assertTrue(type(lon) is list)
        self.assertTrue(np.all([type(a) is np.ndarray for a in lon]))
        self.assertTrue(np.all([lon[n].size == ds.rowsize[n] for n in range(len(lon))]))<|MERGE_RESOLUTION|>--- conflicted
+++ resolved
@@ -1,17 +1,12 @@
 from clouddrift.analysis import (
     apply_ragged,
     chunk,
-<<<<<<< HEAD
     prune,
     regular_to_ragged,
-=======
-    position_from_velocity,
->>>>>>> d4aac8fb
     ragged_to_regular,
-    regular_to_ragged,
     segment,
     subset,
-    unpack_ragged,
+    position_from_velocity,
     velocity_from_position,
 )
 from clouddrift.haversine import EARTH_RADIUS_METERS
