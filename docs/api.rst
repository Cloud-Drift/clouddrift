.. currentmodule:: clouddrift

API
===

Auto-generated summary of CloudDrift's API. For more details and examples, refer to the different Jupyter Notebooks.

Adapters
--------

.. automodule:: clouddrift.adapters
  :members:
  :undoc-members:

GDP (hourly)
^^^^^^^^^^^^

.. automodule:: clouddrift.adapters.gdp1h
  :members:
  :undoc-members:

GDP (6-hourly)
^^^^^^^^^^^^^^

.. automodule:: clouddrift.adapters.gdp6h
  :members:
  :undoc-members:

Analysis
--------

.. automodule:: clouddrift.analysis
  :members:
  :undoc-members:

<<<<<<< HEAD
Datasets
--------

.. automodule:: clouddrift.datasets
  :members:
  :undoc-members:

Haversine
---------

.. automodule:: clouddrift.haversine
  :members:
  :undoc-members:

=======
>>>>>>> cd797c64
RaggedArray
-----------

.. automodule:: clouddrift.raggedarray
  :members:
  :undoc-members:

Sphere
---------

.. automodule:: clouddrift.sphere
  :members:
  :undoc-members:<|MERGE_RESOLUTION|>--- conflicted
+++ resolved
@@ -33,7 +33,6 @@
   :members:
   :undoc-members:
 
-<<<<<<< HEAD
 Datasets
 --------
 
@@ -41,15 +40,6 @@
   :members:
   :undoc-members:
 
-Haversine
----------
-
-.. automodule:: clouddrift.haversine
-  :members:
-  :undoc-members:
-
-=======
->>>>>>> cd797c64
 RaggedArray
 -----------
 
