--- conflicted
+++ resolved
@@ -190,12 +190,7 @@
 
     Examples
     --------
-<<<<<<< HEAD
-
     To obtain the rotary signals from a pair of real-valued signal:
-=======
-    To obtain the rotary components of a real-valued signal:
->>>>>>> 5c77735d
 
     >>> u = np.random.rand(99)
     >>> v = np.random.rand(99)
@@ -203,12 +198,6 @@
 
     To specify that the time axis is along the first axis:
 
-<<<<<<< HEAD
-=======
-    To specify that the time axis is along the first axis, and apply
-    zero boundary conditions:
-
->>>>>>> 5c77735d
     >>> u = np.random.rand(100,99)
     >>> v = np.random.rand(100,99)
     >>> wp, wn = cartesian_to_rotary(analytic_signal(u),analytic_signal(v),time_axis=0)
