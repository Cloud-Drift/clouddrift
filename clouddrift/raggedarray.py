"""
This module defines the RaggedArray class, which is the intermediate data
structure used by CloudDrift to process custom Lagrangian datasets to Xarray
Datasets and Awkward Arrays.
"""
from __future__ import annotations

import warnings
from collections.abc import Callable
<<<<<<< HEAD
from typing import Literal, Optional, Tuple, Union
=======
from dataclasses import dataclass
from typing import Any, Literal, Optional, Tuple, Union
>>>>>>> a370d68c

import awkward as ak  # type: ignore
import numpy as np
import xarray as xr
from tqdm import tqdm

from clouddrift.ragged import rowsize_to_index

<<<<<<< HEAD
DimNames = Literal["rows", "obs"]
=======
DimNames = Literal["traj", "obs"]


@dataclass
class Dim:
    name: DimNames
    size: int
>>>>>>> a370d68c


class RaggedArray:

    def __init__(
        self,
        coord_dims: list[tuple[str, Dim]],
        coords: dict,
        metadata: dict,
        data: dict,
<<<<<<< HEAD
        attrs_global: Optional[dict] = {},
        attrs_variables: Optional[dict] = {},
        name_dims: dict[str, DimNames] = {},
        coord_dims: dict[str, str] = {}
=======
        attrs_global: dict = {},
        attrs_variables: dict = {},
>>>>>>> a370d68c
    ):
        self.coords = coords
        self.coord_dims = coord_dims
        self.metadata = metadata
        self.data = data
        self.attrs_global = attrs_global
        self.attrs_variables = attrs_variables
        self.name_dims = name_dims
        self._coord_dims = coord_dims
        self.validate_attributes()

    @classmethod
    def from_awkward(
        cls,
        array: ak.Array,
<<<<<<< HEAD
        name_coords: list,
        name_dims: dict[str, DimNames],
        coord_dims: dict[str, str]
=======
        coord_dim_map: list[tuple[str, DimNames]] = [("time", "obs"), ("id", "traj")],
>>>>>>> a370d68c
    ):
        """Load a RaggedArray instance from an Awkward Array.

        Parameters
        ----------
        array : ak.Array
            Awkward Array instance to load the data from
<<<<<<< HEAD
        name_coords : list, optional
            Names of the coordinate variables in the ragged arrays
        name_dims: dict
            Map a dimension to an alias.
        coord_dims: dict
            Map a coordinate to a dimension alias.
=======
        coord_dim_map : list[tuple[str, DimNames]]
            List of the coordinate variables names and their dimension names.
>>>>>>> a370d68c

        Returns
        -------
        RaggedArray
            A RaggedArray instance
        """
        coords: dict[str, Any] = {}
        coord_dims: list[tuple[str, Dim]] = list()
        metadata = {}
        data = {}
        attrs_variables = {}

        attrs_global = array.layout.parameters["attrs"]

<<<<<<< HEAD
        for var in name_coords:
            alias = coord_dims[var]
            if name_dims[alias] == "obs":
                coords[var] = ak.flatten(array.obs[var]).to_numpy()
            else:
                coords[var] = array.obs[var].to_numpy()
=======
        for var, dimName in coord_dim_map:
            if dimName == "obs":
                coords[var] = ak.flatten(array.obs[var]).to_numpy()
            else:
                coords[var] = array.obs[var].to_numpy()
            coord_dims.append((var, Dim(dimName, len(coords[var]))))
>>>>>>> a370d68c

            attrs_variables[var] = array.obs[var].layout.parameters["attrs"]

        for var in [v for v in array.fields if v != "obs"]:
            metadata[var] = array[var].to_numpy()
            attrs_variables[var] = array[var].layout.parameters["attrs"]

        for var in [v for v in array.obs.fields if v not in coords.keys()]:
            data[var] = ak.flatten(array.obs[var]).to_numpy()
            attrs_variables[var] = array.obs[var].layout.parameters["attrs"]

        return RaggedArray(
<<<<<<< HEAD
            coords, metadata, data, attrs_global, attrs_variables, name_dims, coord_dims
=======
            coord_dims, coords, metadata, data, attrs_global, attrs_variables
>>>>>>> a370d68c
        )

    @classmethod
    def from_files(
        cls,
        indices: list,
        preprocess_func: Callable[[int], xr.Dataset],
<<<<<<< HEAD
        name_coords: list,
        name_meta: list = list(),
        name_data: list = list(),
        name_dims: dict[str, DimNames] = {},
=======
        coord_dim_map: list[tuple[str, DimNames]],
        name_meta: list = list(),
        name_data: list = list(),
>>>>>>> a370d68c
        rowsize_func: Optional[Callable[[int], int]] = None,
        **kwargs,
    ):
        """Generate a ragged array archive from a list of files

        Parameters
        ----------
        indices : list
            Identification numbers list to iterate
        preprocess_func : Callable[[int], xr.Dataset]
            Returns a processed xarray Dataset from an identification number
        coord_dim_map : list[tuple[str, DimNames]]
            List of the coordinate variables names and their dimension names.
        name_meta : list, optional
            Name of metadata variables to include in the archive (Defaults to [])
        name_data : list, optional
            Name of the data variables to include in the archive (Defaults to [])
        name_dims: dict
            Map an alias to a dimension.
        rowsize_func : Optional[Callable[[int], int]], optional
            Returns the number of observations from an identification number (to speed up processing) (Defaults to None)

        Returns
        -------
        RaggedArray
            A RaggedArray instance
        """
        # if no method is supplied, get the dimension from the preprocessing function
        rowsize_func = (
            rowsize_func
            if rowsize_func
            else lambda i, **kwargs: preprocess_func(i, **kwargs).sizes["obs"]
        )
        rowsize = cls.number_of_observations(rowsize_func, indices, **kwargs)
        coords, metadata, data, coord_dims = cls.allocate(
            preprocess_func,
            indices,
            rowsize,
            coord_dim_map,
            name_meta,
            name_data,
            name_dims,
            **kwargs,
        )
        attrs_global, attrs_variables = cls.attributes(
            preprocess_func(indices[0], **kwargs),
            coord_dim_map,
            name_meta,
            name_data,
        )

<<<<<<< HEAD
        return RaggedArray(coords, metadata, data, attrs_global, attrs_variables, name_dims, coord_dims)
=======
        return RaggedArray(
            coord_dims, coords, metadata, data, attrs_global, attrs_variables
        )
>>>>>>> a370d68c

    @classmethod
    def from_netcdf(cls, filename: str, rows_dim_name="rows", obs_dim_name="obs"):
        """Read a ragged arrays archive from a NetCDF file.

        This is a thin wrapper around ``from_xarray()``.

        Parameters
        ----------
        filename : str
            File name of the NetCDF archive to read.

        Returns
        -------
        RaggedArray
            A ragged array instance
        """
        return cls.from_xarray(xr.open_dataset(filename), rows_dim_name, obs_dim_name)

    @classmethod
    def from_parquet(
        cls,
        filename: str,
<<<<<<< HEAD
        name_coords: list,
        name_dims: dict[str, DimNames],
        coord_dims: dict[str, str]
=======
        coord_dim_map: list[tuple[str, DimNames]] = [("time", "obs"), ("id", "traj")],
>>>>>>> a370d68c
    ):
        """Read a ragged array from a parquet file.

        Parameters
        ----------
        filename : str
            File name of the parquet archive to read.
<<<<<<< HEAD
        name_coords : list, optional
            Names of the coordinate variables in the ragged arrays
        name_dims: dict
            Map a alias to a dimension.
        coord_dims: dict
            Map a coordinate to a dimension alias.
        
=======
        coord_dim_map : list[tuple[str, DimNames]]
            List of the coordinate variables names and their dimension names.
>>>>>>> a370d68c

        Returns
        -------
        RaggedArray
            A ragged array instance
        """
<<<<<<< HEAD
        return RaggedArray.from_awkward(ak.from_parquet(filename), name_coords, name_dims, coord_dims)

    @classmethod
    def from_xarray(
        cls, ds: xr.Dataset, rows_dim_name: str = "rows", obs_dim_name: str = "obs"
    ):
=======
        return RaggedArray.from_awkward(ak.from_parquet(filename), coord_dim_map)

    @classmethod
    def from_xarray(cls, ds: xr.Dataset):
>>>>>>> a370d68c
        """Populate a RaggedArray instance from an xarray Dataset instance.

        Parameters
        ----------
        ds : xr.Dataset
            Xarray Dataset from which to load the RaggedArray
<<<<<<< HEAD
        dim_rows : str, optional
            Name of the row dimension in the xarray Dataset
        dim_obs : str, optional
            Name of the observations dimension in the xarray Dataset
=======
>>>>>>> a370d68c

        Returns
        -------
        RaggedArray
            A RaggedArray instance
        """
        coords = {}
        coord_dims: list[tuple[str, Dim]] = list()
        metadata = {}
        data = {}
        coord_dims = {}
        name_dims: dict[str, DimNames] = { rows_dim_name: "rows", obs_dim_name: "obs"}
        attrs_global = {}
        attrs_variables = {}

        attrs_global = ds.attrs

        for var in ds.coords.keys():
            var = str(var)
<<<<<<< HEAD
            dim = ds[var].dims[-1]
            coord_dims[var] = str(dim)
=======
>>>>>>> a370d68c
            coords[var] = ds[var].data
            dimName = str(ds[var].dims[0])
            dimSize = ds.sizes[dimName]
            if dimName == "traj" or dimName == "obs":
                coord_dims.append((var, Dim(dimName, dimSize)))  # type: ignore
            else:
                raise RuntimeError(f"coord {var} has an unknown dim {dimName}")
            attrs_variables[var] = ds[var].attrs

        for var in ds.data_vars.keys():
<<<<<<< HEAD
            if len(ds[var]) == ds.sizes.get(rows_dim_name):
                metadata[var] = ds[var].data
            elif len(ds[var]) == ds.sizes.get(obs_dim_name):
=======
            if len(ds[var]) == ds.sizes["traj"]:
                metadata[var] = ds[var].data
            elif len(ds[var]) == ds.sizes["obs"]:
>>>>>>> a370d68c
                data[var] = ds[var].data
            else:
                warnings.warn(
                    f"""
<<<<<<< HEAD
                    Variable '{var}' has unknown dimension size of
                    {len(ds[var])}, which is not rows={ds.sizes.get(rows_dim_name)} or
                    obs={ds.sizes.get(obs_dim_name)}; skipping.
=======
                    Variable '{var}' has unknown dimension size of 
                    {len(ds[var])}, which is not traj={ds.sizes["traj"]} or 
                    obs={ds.sizes["obs"]}; skipping.
>>>>>>> a370d68c
                    """
                )
            attrs_variables[str(var)] = ds[var].attrs

        return RaggedArray(
<<<<<<< HEAD
            coords, metadata, data, attrs_global, attrs_variables, name_dims, coord_dims
=======
            coord_dims, coords, metadata, data, attrs_global, attrs_variables
>>>>>>> a370d68c
        )

    @staticmethod
    def number_of_observations(
        rowsize_func: Callable[[int], int], indices: list, **kwargs
    ) -> np.ndarray:
        """Iterate through the files and evaluate the number of observations.

        Parameters
        ----------
        rowsize_func : Callable[[int], int]]
            Function that returns the number observations of a row from
            its identification number
        indices : list
            Identification numbers list to iterate

        Returns
        -------
        np.ndarray
            Number of observations
        """
        rowsize = np.zeros(len(indices), dtype="int")

        for i, index in tqdm(
            enumerate(indices),
            total=len(indices),
            desc="Retrieving the number of obs",
            ncols=80,
        ):
            rowsize[i] = rowsize_func(index, **kwargs)
        return rowsize

    @staticmethod
    def attributes(
        ds: xr.Dataset,
<<<<<<< HEAD
        name_coords: list,
=======
        coord_dim_map: list[tuple[str, DimNames]],
>>>>>>> a370d68c
        name_meta: list,
        name_data: list,
    ) -> Tuple[dict, dict]:
        """Return global attributes and the attributes of all variables
        (name_coords, name_meta, and name_data) from an Xarray Dataset.

        Parameters
        ----------
        ds : xr.Dataset
            _description_
        coord_dim_map : list[tuple[str, DimNames]]
            List of the coordinate variables names and their dimension names.
        name_meta : list, optional
            Name of metadata variables to include in the archive (default is [])
        name_data : list, optional
            Name of the data variables to include in the archive (default is [])

        Returns
        -------
        Tuple[dict, dict]
            The global and variables attributes
        """
        attrs_global = ds.attrs

        # coordinates, metadata, and data
        attrs_variables = {}
<<<<<<< HEAD
        for var in name_meta + name_data + name_coords:
=======
        for var in name_meta + name_data + [x for x, _ in coord_dim_map]:
>>>>>>> a370d68c
            if var in ds.keys():
                attrs_variables[var] = ds[var].attrs
            else:
                warnings.warn(f"Variable {var} requested but not found; skipping.")

        return attrs_global, attrs_variables

    @staticmethod
    def allocate(
        preprocess_func: Callable[[int], xr.Dataset],
        indices: list,
        rowsize: Union[list, np.ndarray, xr.DataArray],
<<<<<<< HEAD
        name_coords: list,
=======
        coord_dim_map: list[tuple[str, DimNames]],
>>>>>>> a370d68c
        name_meta: list,
        name_data: list,
        name_dims: dict[str, DimNames],
        **kwargs,
<<<<<<< HEAD
    ) -> Tuple[dict, dict, dict, dict]:
=======
    ) -> Tuple[dict, dict, dict, list[tuple[str, Dim]]]:
>>>>>>> a370d68c
        """
        Iterate through the files and fill for the ragged array associated
        with coordinates, and selected metadata and data variables.

        Parameters
        ----------
        preprocess_func : Callable[[int], xr.Dataset]
            Returns a processed xarray Dataset from an identification number.
        indices : list
            List of indices separating row in the ragged arrays.
        rowsize : list
<<<<<<< HEAD
            List of the number of observations per row.
        name_coords : list
            Name of the coordinate variables to include in the archive.
=======
            List of the number of observations per trajectory.
        coord_dim_map : list[tuple[str, DimNames]]
            List of the coordinate variables names and their dimension names.
>>>>>>> a370d68c
        name_meta : list, optional
            Name of metadata variables to include in the archive (Defaults to []).
        name_data : list, optional
            Name of the data variables to include in the archive (Defaults to []).
        name_dims: dict[str, DimNames]
            Dimension alias mapped to the name used by clouddrift.

        Returns
        -------
        Tuple[dict, dict, dict]
            Dictionaries containing numerical data and attributes of coordinates, metadata and data variables.
        """
        # open one file to get dtype of variables
        ds = preprocess_func(indices[0], **kwargs)
        nb_rows = len(rowsize)
        nb_obs = np.sum(rowsize).astype("int")
        index_traj = rowsize_to_index(rowsize)
        dim_sizes = {}

        for alias in name_dims.keys():
            if name_dims[alias] == "rows":
                dim_sizes[alias] = nb_rows
            else:
                dim_sizes[alias] = nb_obs

        # allocate memory
        coord_dims: list[tuple[str, Dim]] = list()
        coords = {}
<<<<<<< HEAD
        coord_dims: dict[str, str] = {}
        for var in name_coords:
            dim = ds[var].dims[-1]
            dim_size = dim_sizes[dim]
            coords[var] =np.zeros(dim_size, dtype=ds[var].dtype)
            coord_dims[var] = dim
=======
        for var, dimName in coord_dim_map:
            if dimName == "traj":
                dimSize = nb_traj
            else:
                dimSize = nb_obs
            coords[var] = np.zeros(dimSize, dtype=ds[var].dtype)
            coord_dims.append((var, Dim(dimName, dimSize)))
>>>>>>> a370d68c

        metadata = {}
        for var in name_meta:
            try:
                metadata[var] = np.zeros(nb_rows, dtype=ds[var].dtype)
            except KeyError:
                warnings.warn(f"Variable {var} requested but not found; skipping.")

        data = {}
        for var in name_data:
            if var in ds.keys():
                data[var] = np.zeros(nb_obs, dtype=ds[var].dtype)
            else:
                warnings.warn(f"Variable {var} requested but not found; skipping.")
        ds.close()

        # loop and fill the ragged array
        for i, index in tqdm(
            enumerate(indices),
            total=len(indices),
            desc="Filling the Ragged Array",
            ncols=80,
        ):
            with preprocess_func(index, **kwargs) as ds:
                size = rowsize[i]
                oid = index_traj[i]

<<<<<<< HEAD
                for var in name_coords:
                    dim = ds[var].dims[-1]
                    if name_dims[dim] == "obs":
=======
                for var, dimName in coord_dim_map:
                    if dimName == "obs":
>>>>>>> a370d68c
                        coords[var][oid : oid + size] = ds[var].data
                    else:
                        coords[var][i] = ds[var].data[0]

                for var in name_meta:
                    try:
                        metadata[var][i] = ds[var][0].data
                    except KeyError:
                        warnings.warn(
                            f"Variable {var} requested but not found; skipping."
                        )

                for var in name_data:
                    if var in ds.keys():
                        data[var][oid : oid + size] = ds[var].data
                    else:
                        warnings.warn(
                            f"Variable {var} requested but not found; skipping."
                        )

        return coords, metadata, data, coord_dims

    def validate_attributes(self):
        """Validate that each variable has an assigned attribute tag."""
        for key in (
            list(self.coords.keys())
            + list(self.metadata.keys())
            + list(self.data.keys())
        ):
            if key not in self.attrs_variables:
                self.attrs_variables[key] = {}

    def to_xarray(self):
        """Convert ragged array object to a xarray Dataset.

        Parameters
        ----------
        cast_to_float32 : bool, optional
            Cast all float64 variables to float32 (default is True). This option aims at
            minimizing the size of the xarray dataset.

        Returns
        -------
        xr.Dataset
            Xarray Dataset containing the ragged arrays and their attributes
        """
        dim_name_map = {self.name_dims[name]: name for name in self.name_dims.keys()}

        xr_coords = {}
<<<<<<< HEAD
        for var in self.coords.keys():
            xr_coords[var] = (
                [self._coord_dims[var]],
                self.coords[var],
                self.attrs_variables[var],
            )
=======
        for var, dim in self.coord_dims:
            xr_coords[var] = ([dim.name], self.coords[var], self.attrs_variables[var])
>>>>>>> a370d68c

        xr_data = {}
        for var in self.metadata.keys():
            xr_data[var] = (
                [dim_name_map["rows"]],
                self.metadata[var],
                self.attrs_variables[var],
            )

        for var in self.data.keys():
            xr_data[var] = (
                [dim_name_map["obs"]],
                self.data[var],
                self.attrs_variables[var],
            )

        return xr.Dataset(coords=xr_coords, data_vars=xr_data, attrs=self.attrs_global)

    def to_awkward(self):
        """Convert ragged array object to an Awkward Array.

        Returns
        -------
        ak.Array
            Awkward Array containing the ragged array and its attributes
        """
        index_traj = rowsize_to_index(self.metadata["rowsize"])
        offset = ak.index.Index64(index_traj)

        data = []
<<<<<<< HEAD
        for var in self.coords.keys():
            dim = self._coord_dims[var]
            if self.name_dims[dim] == "obs":
=======
        for var, dim in self.coord_dims:
            if dim.name == "obs":
>>>>>>> a370d68c
                data.append(
                    ak.contents.ListOffsetArray(
                        offset,
                        ak.contents.NumpyArray(self.coords[var]),
                        parameters={"attrs": self.attrs_variables[var]},
                    )
                )
            else:
                data.append(
                    ak.with_parameter(
                        self.coords[var],
                        "attrs",
                        self.attrs_variables[var],
                        highlevel=False,
                    )
                )

        for var in self.data.keys():
            data.append(
                ak.contents.ListOffsetArray(
                    offset,
                    ak.contents.NumpyArray(self.data[var]),
                    parameters={"attrs": self.attrs_variables[var]},
                )
            )
        data_names = list(self.coords.keys()) + list(self.data.keys())

        metadata = []
        for var in self.metadata.keys():
            metadata.append(
                ak.with_parameter(
                    self.metadata[var],
                    "attrs",
                    self.attrs_variables[var],
                    highlevel=False,
                )
            )
        metadata_names = list(self.metadata.keys())

        # include the data inside the metadata list as a nested array
        metadata_names.append("obs")
        metadata.append(ak.Array(ak.contents.RecordArray(data, data_names)).layout)

        return ak.Array(
            ak.contents.RecordArray(
                metadata, metadata_names, parameters={"attrs": self.attrs_global}
            )
        )

    def to_netcdf(self, filename: str):
        """Export ragged array object to a NetCDF file.

        Parameters
        ----------
        filename : str
            Name of the NetCDF file to create.
        """

        self.to_xarray().to_netcdf(filename)

    def to_parquet(self, filename: str):
        """Export ragged array object to a parquet file.

        Parameters
        ----------
        filename : str
            Name of the parquet file to create.
        """
        ak.to_parquet(self.to_awkward(), filename)<|MERGE_RESOLUTION|>--- conflicted
+++ resolved
@@ -7,13 +7,7 @@
 
 import warnings
 from collections.abc import Callable
-<<<<<<< HEAD
 from typing import Literal, Optional, Tuple, Union
-=======
-from dataclasses import dataclass
-from typing import Any, Literal, Optional, Tuple, Union
->>>>>>> a370d68c
-
 import awkward as ak  # type: ignore
 import numpy as np
 import xarray as xr
@@ -21,18 +15,7 @@
 
 from clouddrift.ragged import rowsize_to_index
 
-<<<<<<< HEAD
 DimNames = Literal["rows", "obs"]
-=======
-DimNames = Literal["traj", "obs"]
-
-
-@dataclass
-class Dim:
-    name: DimNames
-    size: int
->>>>>>> a370d68c
-
 
 class RaggedArray:
 
@@ -42,15 +25,10 @@
         coords: dict,
         metadata: dict,
         data: dict,
-<<<<<<< HEAD
         attrs_global: Optional[dict] = {},
         attrs_variables: Optional[dict] = {},
         name_dims: dict[str, DimNames] = {},
         coord_dims: dict[str, str] = {}
-=======
-        attrs_global: dict = {},
-        attrs_variables: dict = {},
->>>>>>> a370d68c
     ):
         self.coords = coords
         self.coord_dims = coord_dims
@@ -66,13 +44,9 @@
     def from_awkward(
         cls,
         array: ak.Array,
-<<<<<<< HEAD
         name_coords: list,
         name_dims: dict[str, DimNames],
         coord_dims: dict[str, str]
-=======
-        coord_dim_map: list[tuple[str, DimNames]] = [("time", "obs"), ("id", "traj")],
->>>>>>> a370d68c
     ):
         """Load a RaggedArray instance from an Awkward Array.
 
@@ -80,17 +54,12 @@
         ----------
         array : ak.Array
             Awkward Array instance to load the data from
-<<<<<<< HEAD
         name_coords : list, optional
             Names of the coordinate variables in the ragged arrays
         name_dims: dict
             Map a dimension to an alias.
         coord_dims: dict
             Map a coordinate to a dimension alias.
-=======
-        coord_dim_map : list[tuple[str, DimNames]]
-            List of the coordinate variables names and their dimension names.
->>>>>>> a370d68c
 
         Returns
         -------
@@ -105,21 +74,12 @@
 
         attrs_global = array.layout.parameters["attrs"]
 
-<<<<<<< HEAD
         for var in name_coords:
             alias = coord_dims[var]
             if name_dims[alias] == "obs":
                 coords[var] = ak.flatten(array.obs[var]).to_numpy()
             else:
                 coords[var] = array.obs[var].to_numpy()
-=======
-        for var, dimName in coord_dim_map:
-            if dimName == "obs":
-                coords[var] = ak.flatten(array.obs[var]).to_numpy()
-            else:
-                coords[var] = array.obs[var].to_numpy()
-            coord_dims.append((var, Dim(dimName, len(coords[var]))))
->>>>>>> a370d68c
 
             attrs_variables[var] = array.obs[var].layout.parameters["attrs"]
 
@@ -132,11 +92,7 @@
             attrs_variables[var] = array.obs[var].layout.parameters["attrs"]
 
         return RaggedArray(
-<<<<<<< HEAD
             coords, metadata, data, attrs_global, attrs_variables, name_dims, coord_dims
-=======
-            coord_dims, coords, metadata, data, attrs_global, attrs_variables
->>>>>>> a370d68c
         )
 
     @classmethod
@@ -144,16 +100,10 @@
         cls,
         indices: list,
         preprocess_func: Callable[[int], xr.Dataset],
-<<<<<<< HEAD
         name_coords: list,
         name_meta: list = list(),
         name_data: list = list(),
         name_dims: dict[str, DimNames] = {},
-=======
-        coord_dim_map: list[tuple[str, DimNames]],
-        name_meta: list = list(),
-        name_data: list = list(),
->>>>>>> a370d68c
         rowsize_func: Optional[Callable[[int], int]] = None,
         **kwargs,
     ):
@@ -205,13 +155,7 @@
             name_data,
         )
 
-<<<<<<< HEAD
         return RaggedArray(coords, metadata, data, attrs_global, attrs_variables, name_dims, coord_dims)
-=======
-        return RaggedArray(
-            coord_dims, coords, metadata, data, attrs_global, attrs_variables
-        )
->>>>>>> a370d68c
 
     @classmethod
     def from_netcdf(cls, filename: str, rows_dim_name="rows", obs_dim_name="obs"):
@@ -235,13 +179,9 @@
     def from_parquet(
         cls,
         filename: str,
-<<<<<<< HEAD
         name_coords: list,
         name_dims: dict[str, DimNames],
         coord_dims: dict[str, str]
-=======
-        coord_dim_map: list[tuple[str, DimNames]] = [("time", "obs"), ("id", "traj")],
->>>>>>> a370d68c
     ):
         """Read a ragged array from a parquet file.
 
@@ -249,50 +189,34 @@
         ----------
         filename : str
             File name of the parquet archive to read.
-<<<<<<< HEAD
         name_coords : list, optional
             Names of the coordinate variables in the ragged arrays
         name_dims: dict
             Map a alias to a dimension.
         coord_dims: dict
             Map a coordinate to a dimension alias.
-        
-=======
-        coord_dim_map : list[tuple[str, DimNames]]
-            List of the coordinate variables names and their dimension names.
->>>>>>> a370d68c
 
         Returns
         -------
         RaggedArray
             A ragged array instance
         """
-<<<<<<< HEAD
         return RaggedArray.from_awkward(ak.from_parquet(filename), name_coords, name_dims, coord_dims)
 
     @classmethod
     def from_xarray(
         cls, ds: xr.Dataset, rows_dim_name: str = "rows", obs_dim_name: str = "obs"
     ):
-=======
-        return RaggedArray.from_awkward(ak.from_parquet(filename), coord_dim_map)
-
-    @classmethod
-    def from_xarray(cls, ds: xr.Dataset):
->>>>>>> a370d68c
         """Populate a RaggedArray instance from an xarray Dataset instance.
 
         Parameters
         ----------
         ds : xr.Dataset
             Xarray Dataset from which to load the RaggedArray
-<<<<<<< HEAD
         dim_rows : str, optional
             Name of the row dimension in the xarray Dataset
         dim_obs : str, optional
             Name of the observations dimension in the xarray Dataset
-=======
->>>>>>> a370d68c
 
         Returns
         -------
@@ -312,11 +236,8 @@
 
         for var in ds.coords.keys():
             var = str(var)
-<<<<<<< HEAD
             dim = ds[var].dims[-1]
             coord_dims[var] = str(dim)
-=======
->>>>>>> a370d68c
             coords[var] = ds[var].data
             dimName = str(ds[var].dims[0])
             dimSize = ds.sizes[dimName]
@@ -327,38 +248,22 @@
             attrs_variables[var] = ds[var].attrs
 
         for var in ds.data_vars.keys():
-<<<<<<< HEAD
             if len(ds[var]) == ds.sizes.get(rows_dim_name):
                 metadata[var] = ds[var].data
             elif len(ds[var]) == ds.sizes.get(obs_dim_name):
-=======
-            if len(ds[var]) == ds.sizes["traj"]:
-                metadata[var] = ds[var].data
-            elif len(ds[var]) == ds.sizes["obs"]:
->>>>>>> a370d68c
                 data[var] = ds[var].data
             else:
                 warnings.warn(
                     f"""
-<<<<<<< HEAD
                     Variable '{var}' has unknown dimension size of
                     {len(ds[var])}, which is not rows={ds.sizes.get(rows_dim_name)} or
                     obs={ds.sizes.get(obs_dim_name)}; skipping.
-=======
-                    Variable '{var}' has unknown dimension size of 
-                    {len(ds[var])}, which is not traj={ds.sizes["traj"]} or 
-                    obs={ds.sizes["obs"]}; skipping.
->>>>>>> a370d68c
                     """
                 )
             attrs_variables[str(var)] = ds[var].attrs
 
         return RaggedArray(
-<<<<<<< HEAD
             coords, metadata, data, attrs_global, attrs_variables, name_dims, coord_dims
-=======
-            coord_dims, coords, metadata, data, attrs_global, attrs_variables
->>>>>>> a370d68c
         )
 
     @staticmethod
@@ -394,11 +299,7 @@
     @staticmethod
     def attributes(
         ds: xr.Dataset,
-<<<<<<< HEAD
         name_coords: list,
-=======
-        coord_dim_map: list[tuple[str, DimNames]],
->>>>>>> a370d68c
         name_meta: list,
         name_data: list,
     ) -> Tuple[dict, dict]:
@@ -425,11 +326,7 @@
 
         # coordinates, metadata, and data
         attrs_variables = {}
-<<<<<<< HEAD
         for var in name_meta + name_data + name_coords:
-=======
-        for var in name_meta + name_data + [x for x, _ in coord_dim_map]:
->>>>>>> a370d68c
             if var in ds.keys():
                 attrs_variables[var] = ds[var].attrs
             else:
@@ -442,20 +339,12 @@
         preprocess_func: Callable[[int], xr.Dataset],
         indices: list,
         rowsize: Union[list, np.ndarray, xr.DataArray],
-<<<<<<< HEAD
         name_coords: list,
-=======
-        coord_dim_map: list[tuple[str, DimNames]],
->>>>>>> a370d68c
         name_meta: list,
         name_data: list,
         name_dims: dict[str, DimNames],
         **kwargs,
-<<<<<<< HEAD
     ) -> Tuple[dict, dict, dict, dict]:
-=======
-    ) -> Tuple[dict, dict, dict, list[tuple[str, Dim]]]:
->>>>>>> a370d68c
         """
         Iterate through the files and fill for the ragged array associated
         with coordinates, and selected metadata and data variables.
@@ -467,15 +356,9 @@
         indices : list
             List of indices separating row in the ragged arrays.
         rowsize : list
-<<<<<<< HEAD
             List of the number of observations per row.
         name_coords : list
             Name of the coordinate variables to include in the archive.
-=======
-            List of the number of observations per trajectory.
-        coord_dim_map : list[tuple[str, DimNames]]
-            List of the coordinate variables names and their dimension names.
->>>>>>> a370d68c
         name_meta : list, optional
             Name of metadata variables to include in the archive (Defaults to []).
         name_data : list, optional
@@ -504,22 +387,12 @@
         # allocate memory
         coord_dims: list[tuple[str, Dim]] = list()
         coords = {}
-<<<<<<< HEAD
         coord_dims: dict[str, str] = {}
         for var in name_coords:
             dim = ds[var].dims[-1]
             dim_size = dim_sizes[dim]
             coords[var] =np.zeros(dim_size, dtype=ds[var].dtype)
             coord_dims[var] = dim
-=======
-        for var, dimName in coord_dim_map:
-            if dimName == "traj":
-                dimSize = nb_traj
-            else:
-                dimSize = nb_obs
-            coords[var] = np.zeros(dimSize, dtype=ds[var].dtype)
-            coord_dims.append((var, Dim(dimName, dimSize)))
->>>>>>> a370d68c
 
         metadata = {}
         for var in name_meta:
@@ -547,14 +420,9 @@
                 size = rowsize[i]
                 oid = index_traj[i]
 
-<<<<<<< HEAD
                 for var in name_coords:
                     dim = ds[var].dims[-1]
                     if name_dims[dim] == "obs":
-=======
-                for var, dimName in coord_dim_map:
-                    if dimName == "obs":
->>>>>>> a370d68c
                         coords[var][oid : oid + size] = ds[var].data
                     else:
                         coords[var][i] = ds[var].data[0]
@@ -604,17 +472,12 @@
         dim_name_map = {self.name_dims[name]: name for name in self.name_dims.keys()}
 
         xr_coords = {}
-<<<<<<< HEAD
         for var in self.coords.keys():
             xr_coords[var] = (
                 [self._coord_dims[var]],
                 self.coords[var],
                 self.attrs_variables[var],
             )
-=======
-        for var, dim in self.coord_dims:
-            xr_coords[var] = ([dim.name], self.coords[var], self.attrs_variables[var])
->>>>>>> a370d68c
 
         xr_data = {}
         for var in self.metadata.keys():
@@ -645,14 +508,9 @@
         offset = ak.index.Index64(index_traj)
 
         data = []
-<<<<<<< HEAD
         for var in self.coords.keys():
             dim = self._coord_dims[var]
             if self.name_dims[dim] == "obs":
-=======
-        for var, dim in self.coord_dims:
-            if dim.name == "obs":
->>>>>>> a370d68c
                 data.append(
                     ak.contents.ListOffsetArray(
                         offset,
