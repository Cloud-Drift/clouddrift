from __future__ import annotations

import asyncio
import datetime
import logging
import os
import tempfile
import warnings
from collections import defaultdict
from concurrent.futures import Future, ProcessPoolExecutor, as_completed
from typing import Callable

import numpy as np
import pandas as pd
import xarray as xr
from tqdm.asyncio import tqdm

from clouddrift.adapters.gdp import get_gdp_metadata
from clouddrift.adapters.utils import download_with_progress
from clouddrift.ragged import subset
from clouddrift.raggedarray import RaggedArray

_DATA_URL = "https://www.aoml.noaa.gov/ftp/pub/phod/pub/pazos/data/shane/sst"
_TMP_PATH = os.path.join(tempfile.gettempdir(), "clouddrift", "gdpsource")
_FILENAME_TEMPLATE = "buoydata_{start}_{end}_{suffix}.dat.gz"
_SECONDS_IN_DAY = 86_400

_COORDS = ["id", "obs_index"]

_DATA_VARS = [
    "latitude",
    "longitude",
    "position_datetime",
    "sensor_datetime",
    "drogue",
    "sst",
    "voltage",
    "sensor4",
    "sensor5",
    "sensor6",
    "qualityIndex",
]

_METADATA_VARS = [
    "rowsize",
    "wmo_number",
    "program_number",
    "buoys_type",
    "start_date",
    "start_lat",
    "start_lon",
    "end_date",
    "end_lat",
    "end_lon",
    "drogue_off_date",
    "death_code",
]

_VARS_FILL_MAP: dict = {
    "wmo_number": -999,
    "program_number": -999,
    "buoys_type": "N/A",
    "start_date": np.datetime64("1970-01-01 00:00:00"),
    "start_lat": -999,
    "start_lon": -999,
    "end_date": np.datetime64("1970-01-01 00:00:00"),
    "end_lat": -999,
    "end_lon": -999,
    "drogue_off_date": np.datetime64("1970-01-01 00:00:00"),
    "death_code": -999,
}

_VAR_DTYPES: dict = {
    "rowsize": np.int64,
    "wmo_number": np.int64,
    "program_number": np.int64,
    "buoys_type": np.str_,
    "start_date": np.dtype("datetime64[ns]"),
    "start_lat": np.float64,
    "start_lon": np.float64,
    "end_date": np.dtype("datetime64[ns]"),
    "end_lat": np.float64,
    "end_lon": np.float64,
    "drogue_off_date": np.dtype("datetime64[ns]"),
    "death_code": np.int64,
}


_INPUT_COLS = [
    "id",
    "posObsMonth",
    "posObsDay",
    "posObsYear",
    "latitude",
    "longitude",
    "senObsMonth",
    "senObsDay",
    "senObsYear",
    "drogue",
    "sst",
    "voltage",
    "sensor4",
    "sensor5",
    "sensor6",
    "qualityIndex",
]


_INPUT_COLS_DTYPES = {
    "id": np.int64,
    "posObsMonth": np.int8,
    "posObsDay": np.float64,
    "posObsYear": np.int16,
    "latitude": np.float32,
    "longitude": np.float32,
    "qualityIndex": np.float32,
    "senObsMonth": np.int8,
    "senObsDay": np.float64,
    "senObsYear": np.int16,
    "drogue": np.float32,
    "sst": np.float32,
    "voltage": np.float32,
    "sensor4": np.float32,
    "sensor5": np.float32,
    "sensor6": np.float32,
}


VARS_ATTRS: dict = {
    "id": {"long_name": "Global Drifter Program Buoy ID", "units": "-"},
    "rowsize": {
        "long_name": "Number of observations per trajectory",
        "sample_dimension": "obs",
        "units": "-",
    },
    "wmo_number": {
        "long_name": "World Meteorological Organization buoy identification number",
        "units": "-",
    },
    "program_number": {
        "long_name": "Current Program",
        "units": "-",
    },
    "buoys_type": {
        "long_name": "Buoy type (see https://www.aoml.noaa.gov/phod/dac/dirall.html)",
        "units": "-",
    },
    "start_date": {
        "long_name": "First good date and time derived by DAC quality control",
    },
    "start_lon": {
        "long_name": "First good longitude derived by DAC quality control",
        "units": "degrees_east",
    },
    "start_lat": {
        "long_name": "First good latitude derived by DAC quality control",
        "units": "degrees_north",
    },
    "end_date": {
        "long_name": "Last good date and time derived by DAC quality control",
    },
    "end_lon": {
        "long_name": "Last good longitude derived by DAC quality control",
        "units": "degrees_east",
    },
    "end_lat": {
        "long_name": "Last good latitude derived by DAC quality control",
        "units": "degrees_north",
    },
    "drogue_off_date": {
        "long_name": "Date and time of drogue loss",
    },
    "death_code": {
        "long_name": "Type of death",
        "units": "-",
        "comments": "0 (buoy still alive), 1 (buoy ran aground), 2 (picked up by vessel), 3 (stop transmitting), 4 (sporadic transmissions), 5 (bad batteries), 6 (inactive status)",
    },
    "position_datetime": {
        "comments": "Position datetime derived from the year, month, day and time (represented as a ratio of a day) columns found in the source dataset that represent when the position of the drifter was measured. This value is only different from the sensor_datetime when the position of the drifter was determined onboard the Argos satellites using the doppler shift.",
    },
    "sensor_datetime": {
        "comments": "Sensor datetime derived from the year, month, day and time (represented as a ratio of a day) columns found in the source dataset that represent when the sensor (like temp) data is recorded",
    },
    "longitude": {"long_name": "Longitude", "units": "degrees_east"},
    "latitude": {"long_name": "Latitude", "units": "degrees_north"},
    "drogue": {
        "long_name": "Drogue",
        "units": "-",
        "comments": "Values returned by drogue sensor",
    },
    "sst": {
        "long_name": "sea water temperature",
        "units": "degree_Celsius",
        "comments": "sea water temperature from drifting buoy measurements",
    },
    "voltage": {
        "long_name": "Voltage",
        "units": "V",
    },
    "sensor4": {
        "long_name": "Sensor 4",
        "units": "-",
        "comments": "placeholders for additional sensors such as barometers, salinity etc.",
    },
    "sensor5": {
        "long_name": "Sensor 5",
        "units": "-",
        "comments": "placeholders for additional sensors such as barometers, salinity etc.",
    },
    "sensor6": {
        "long_name": "Sensor 6",
        "units": "-",
        "comments": "placeholders for additional sensors such as barometers, salinity etc.",
    },
    "qualityIndex": {
        "long_name": "Quality Index",
        "units": "-",
    },
}

ATTRS = {
    "title": "Global Drifter Program source drifter dataset",
    "Conventions": "CF-1.6",
    "date_created": datetime.datetime.now().isoformat(),
    "publisher_name": "GDP Drifter DAC",
    "publisher_email": "aoml.dftr@noaa.gov",
    "publisher_url": "https://www.aoml.noaa.gov/phod/gdp",
    "license": "freely available",
    "processing_level": "source files",
    "metadata_link": "https://www.aoml.noaa.gov/phod/dac/dirall.html",
    "contributor_name": "NOAA Global Drifter Program",
    "contributor_role": "Data Acquisition Center",
    "institution": "NOAA Atlantic Oceanographic and Meteorological Laboratory",
    "summary": "Global Drifter Program source (raw) data",
}

_logger = logging.getLogger(__name__)


def to_raggedarray(
    tmp_path: str = _TMP_PATH,
    skip_download: bool = False,
    max: int | None = None,
    chunk_size: int = 100_000,
    use_fill_values: bool = True,
    max_chunks: int | None = None,
) -> xr.Dataset:
    """
    Download and process individual GDP source drifter files and return an `xarray.Dataset`
    instance with the data in ragged array format.

    Parameters
    ----------
    tmp_path : str, optional
        Path to the directory where the individual NetCDF files are stored
        (default varies depending on operating system; `/tmp/clouddrift/gdp` on Linux)
    skip_download : bool, optional
        If `True`, skip downloading the data files (Default: `False`)
    max : int, optional
        Maximum number of drifters to process, for testing purposes (Default: `None`)
    chunk_size : int, optional
        Number of observations to process in each chunk (Default: `100_000`)
    use_fill_values : bool, optional
        If `True`, use fill values for missing data (Default: `True`)
    max_chunks : int, optional
        Maximum number of chunks to process, for testing purposes (Default: `None`)

    Returns
    -------
    out : xarray.Dataset
        An `xarray.Dataset` instance containing the aggregated drifter data

    Examples
    --------
    Invoke `to_raggedarray` without any arguments to download and process all drifter data
    from the GDP dataset:

    >>> from clouddrift.adapters.gdp.gdpsource import to_raggedarray
    >>> ds = to_raggedarray()

    To process a limited number of drifters, for example for development or testing,
    use the `max` argument:

    >>> ds = to_raggedarray(max=100)

    To skip downloading the data files (assuming they have already been downloaded),
    set `skip_download` to `True`:

    >>> ds = to_raggedarray(skip_download=True)

    Finally, to write the dataset to a NetCDF file on disk, do:

    >>> ds.to_netcdf("gdp.nc", format="NETCDF4")
    """

    os.makedirs(tmp_path, exist_ok=True)

    requests = _get_download_list(tmp_path)

    # Filter down for testing purposes.
    if max:
        requests = [requests[max]]

    # Download necessary data and metadata files.
    if not skip_download:
        download_with_progress(requests)

    gdp_metadata_df = get_gdp_metadata(tmp_path)

    # Run async process to parallelize data processing.
    drifter_datasets = asyncio.run(
        _parallel_get(
            [dst for (_, dst) in requests],
            gdp_metadata_df,
            chunk_size,
            tmp_path,
            use_fill_values,
            max_chunks,
        )
    )

    # Sort the drifters by their start date.
    deploy_date_id_map = {
        ds["id"].data[0]: ds["start_date"].data[0] for ds in drifter_datasets
    }
    deploy_date_sort_key = np.argsort(list(deploy_date_id_map.values()))
    sorted_drifter_datasets = [drifter_datasets[idx] for idx in deploy_date_sort_key]

    # Concatenate drifter data and metadata variables separately.
    obs_ds = xr.concat(
        [ds.drop_dims("traj") for ds in sorted_drifter_datasets],
        dim="obs",
        data_vars=_DATA_VARS,
    )
    traj_ds = xr.concat(
        [ds.drop_dims("obs") for ds in sorted_drifter_datasets],
        dim="traj",
        data_vars=_METADATA_VARS,
    )

    # Merge the separate datasets.
    agg_ds = xr.merge([obs_ds, traj_ds])

    # Add variable metadata.
    for var_name in _DATA_VARS + _METADATA_VARS:
        if var_name in VARS_ATTRS.keys():
            agg_ds[var_name].attrs = VARS_ATTRS[var_name]
    agg_ds.attrs = ATTRS

    return agg_ds


def _get_download_list(tmp_path: str) -> list[tuple[str, str]]:
    suffix = "rawfiles"
    batches = [(1, 5000), (5001, 10_000), (10_001, 15_000), (15_001, "current")]

    requests = list()

    for start, end in batches:
        filename = _FILENAME_TEMPLATE.format(start=start, end=end, suffix=suffix)
        requests.append((f"{_DATA_URL}/{filename}", os.path.join(tmp_path, filename)))
    return requests


def _rowsize(id_, **kwargs) -> int:
    df: pd.DataFrame | None = kwargs.get("data_df")

    if df is None:
        raise KeyError(
            "Missing `data_df`, please pass them into the `from_files` method"
        )

    traj_data_df = df[df["id"] == id_]
    return len(traj_data_df)


def _preprocess(id_, **kwargs) -> xr.Dataset:
    md_df: pd.DataFrame | None = kwargs.get("md_df")
    data_df: pd.DataFrame | None = kwargs.get("data_df")
    use_fill_values: bool = kwargs.get("use_fill_values", False)

    if md_df is None or data_df is None:
        raise KeyError(
            "Missing `md_df` or `data_df`, pass them into the `from_files` method"
        )

    traj_md_df = md_df[md_df["ID"] == id_]
    traj_data_df = data_df[data_df["id"] == id_]
    rowsize = len(traj_data_df)

    md_variables = {
        "rowsize": np.array([rowsize], dtype=np.int64),
    }

    if use_fill_values and len(traj_md_df) == 0:
        for md_var in _METADATA_VARS:
            if md_var == "rowsize":
                continue

            fill_val = _VARS_FILL_MAP.get(md_var)
            if fill_val is None:
                raise ValueError(
                    f"Fill value missing for metadata variable: `{md_var}`"
                )

            md_variables.update({md_var: np.array([fill_val])})
    else:
        md_variables.update(
            {
                "wmo_number": traj_md_df[["WMO_number"]].values.flatten(),
                "program_number": traj_md_df[["program_number"]].values.flatten(),
                "buoys_type": traj_md_df[["buoys_type"]].values.flatten(),
                "start_date": traj_md_df[["Start_date"]].values.flatten(),
                "start_lat": traj_md_df[["Start_lat"]].values.flatten(),
                "start_lon": traj_md_df[["Start_lon"]].values.flatten(),
                "end_date": traj_md_df[["End_date"]].values.flatten(),
                "end_lat": traj_md_df[["End_lat"]].values.flatten(),
                "end_lon": traj_md_df[["End_lon"]].values.flatten(),
                "drogue_off_date": traj_md_df[["Drogue_off_date"]].values.flatten(),
                "death_code": traj_md_df[["death_code"]].values.flatten(),
            }
        )

    for md_var in _METADATA_VARS:
        var = md_variables.get(md_var)

        if var is None:
            raise ValueError(f"Metadata variable `{md_var}` cannot be found")

        md_variables.update({md_var: var.astype(_VAR_DTYPES.get(md_var))})

    variables = {k: (["traj"], md_variables[k]) for k in md_variables}
    data_vars = {
        var: (["obs"], traj_data_df[[var]].values.flatten()) for var in _DATA_VARS
    }

    coords = {
        "id": (["traj"], np.array([id_]).astype(np.int64)),
        "obs_index": (
            ["obs"],
            traj_data_df[["obs_index"]].values.flatten().astype(np.int32),
        ),
    }

    variables.update(data_vars)
    dataset = xr.Dataset(variables, coords=coords)
    return dataset


def _apply_remove(df: pd.DataFrame, filters: list[Callable]) -> pd.DataFrame:
    temp_df = df
    for filter_ in filters:
        mask = filter_(temp_df)
        temp_df = temp_df[~mask]
    return temp_df


def _apply_transform(
    df: pd.DataFrame,
    transforms: dict[str, tuple[list[str], Callable]],
) -> pd.DataFrame:
    tmp_df = df
    for output_col in transforms.keys():
        input_cols, func = transforms[output_col]
        args = list()
        for col in input_cols:
            arg = df[[col]].values.flatten()
            args.append(arg)
        tmp_df = tmp_df.assign(**{output_col: func(*args)})
        tmp_df = tmp_df.drop(input_cols, axis=1)
    return tmp_df


def _parse_datetime_with_day_ratio(
    month_series: np.ndarray, day_series: np.ndarray, year_series: np.ndarray
) -> np.ndarray:
    values = list()
    for month, day_with_ratio, year in zip(month_series, day_series, year_series):
        day = day_with_ratio // 1
        dayratio = day_with_ratio - day
        seconds = dayratio * _SECONDS_IN_DAY
        dt_ns = (
            datetime.datetime(
                year=int(year),
                month=int(month),
                day=int(day),
                tzinfo=datetime.timezone.utc,
            )
            + datetime.timedelta(seconds=seconds)
        ).timestamp() * 10**9
        values.append(int(dt_ns))
    return np.array(values).astype("datetime64[ns]")


def _process_chunk(
    df_chunk: pd.DataFrame,
    start_idx: int,
    end_idx: int,
    gdp_metadata_df: pd.DataFrame,
    use_fill_values: bool,
) -> dict[int, xr.Dataset]:
    """Process each dataframe chunk. Return a dictionary mapping each drifter to a unique xarray Dataset."""

    # Transform the initial dataframe filtering out rows with really anomolous values
    # examples include: years in the future, years way in the past before GDP program, etc...
    preremove_df_chunk = df_chunk.assign(obs_index=np.arange(start_idx, end_idx))
    df_chunk = _apply_remove(
        preremove_df_chunk,
        filters=[
            # Filter out year values that are in the future or predating the GDP program
            lambda df: (df["posObsYear"] > datetime.datetime.now().year)
            | (df["posObsYear"] < 0),
            lambda df: (df["senObsYear"] > datetime.datetime.now().year)
            | (df["senObsYear"] < 0),
            # Filter out month values that contain non-numeric characters
            lambda df: df["senObsMonth"].astype(np.str_).str.contains(r"[\D]"),
            lambda df: df["posObsMonth"].astype(np.str_).str.contains(r"[\D]"),
            # Filter out drogue values that cannot be interpret as floating point values.
            # (e.g. - have more than one decimal point)
            lambda df: df["drogue"].astype(np.str_).str.match(r"(\d+[\.]+){2,}"),
        ],
    )

    drifter_ds_map = dict[int, xr.Dataset]()

    preremove_len = len(preremove_df_chunk)
    postremove_len = len(df_chunk)

    if preremove_len != postremove_len:
        warnings.warn(
            f"Filters removed {preremove_len - postremove_len} rows from chunk"
        )

    if postremove_len == 0:
        return drifter_ds_map

    df_chunk = df_chunk.astype(_INPUT_COLS_DTYPES)
    df_chunk = _apply_transform(
        df_chunk,
        {
            "position_datetime": (
                ["posObsMonth", "posObsDay", "posObsYear"],
                _parse_datetime_with_day_ratio,
            ),
            "sensor_datetime": (
                ["senObsMonth", "senObsDay", "senObsYear"],
                _parse_datetime_with_day_ratio,
            ),
        },
    )

    # Find and process drifters found and documented in the drifter metadata.
    ids_in_data = np.unique(df_chunk[["id"]].values)
    ids_with_md = np.intersect1d(ids_in_data, gdp_metadata_df[["ID"]].values)

    if len(ids_with_md) < len(ids_in_data):
        warnings.warn(
            "Chunk has drifter ids not found in the metadata table. "
            + "Using fill values"
            if use_fill_values
            else "Ignoring data observations"
            + f" for missing metadata ids: {np.setdiff1d(ids_in_data, ids_with_md)}."
        )

    ra = RaggedArray.from_files(
        indices=ids_in_data if use_fill_values else ids_with_md,
        preprocess_func=_preprocess,
        rowsize_func=_rowsize,
        name_coords=_COORDS,
        name_meta=_METADATA_VARS,
        name_data=_DATA_VARS,
        name_dims={"traj": "rows", "obs": "obs"},
        md_df=gdp_metadata_df,
        data_df=df_chunk,
        use_fill_values=use_fill_values,
        tqdm=dict(disable=True),
    )
    ds = ra.to_xarray()

    for id_ in ids_with_md:
        id_f_ds = subset(ds, dict(id=id_), row_dim_name="traj")
        drifter_ds_map[id_] = id_f_ds
    return drifter_ds_map


def _combine_chunked_drifter_datasets(datasets: list[xr.Dataset]) -> xr.Dataset:
    """Combines several drifter observations found in separate chunks, ordering them
    by the observations row index.
    """
    traj_dataset = xr.concat(
        datasets, dim="obs", coords="minimal", data_vars=_DATA_VARS, compat="override"
    )

    new_rowsize = sum([ds.rowsize.values[0] for ds in datasets])
    traj_dataset["rowsize"] = xr.DataArray(
        np.array([new_rowsize], dtype=np.int64), coords=traj_dataset["rowsize"].coords
    )

    sort_coord = traj_dataset.coords["obs_index"]
    vals: np.ndarray = sort_coord.data
    sort_coord_dim = sort_coord.dims[-1]
    sort_key = vals.argsort()

    for coord_name in _COORDS:
        coord = traj_dataset.coords[coord_name]
        dim = coord.dims[-1]

        if dim == sort_coord_dim:
            sorted_coord = coord.isel({dim: sort_key})
            traj_dataset.coords[coord_name] = sorted_coord

    for varname in _DATA_VARS:
        var = traj_dataset[varname]
        dim = var.dims[-1]
        sorted_var = var.isel({dim: sort_key})
        traj_dataset[varname] = sorted_var

    return traj_dataset


async def _parallel_get(
    sources: list[str],
    gdp_metadata_df: pd.DataFrame,
    chunk_size: int,
    tmp_path: str,
    use_fill_values: bool,
    max_chunks: int | None,
) -> list[xr.Dataset]:
    """Parallel process dataset in chunks leveraging multiprocessing."""
    max_workers = (os.cpu_count() or 0) // 2
    with ProcessPoolExecutor(max_workers=max_workers) as ppe:
        drifter_chunked_datasets: dict[int, list[xr.Dataset]] = defaultdict(list)
        start_idx = 0
        for fp in tqdm(
            sources,
            desc="Loading files",
            unit="file",
            ncols=80,
            total=len(sources),
            position=0,
        ):
            file_chunks = pd.read_csv(
                fp,
                sep=r"\s+",
                header=None,
                names=_INPUT_COLS,
                engine="c",
                compression="gzip",
                chunksize=chunk_size,
            )

            joblist = list[Future]()
            jobmap = dict[Future, pd.DataFrame]()
            for idx, chunk in enumerate(file_chunks):
                if max_chunks is not None and idx >= max_chunks:
                    break
                ajob = ppe.submit(
                    _process_chunk,
                    chunk,
                    start_idx,
                    start_idx + len(chunk),
                    gdp_metadata_df,
                    use_fill_values,
                )
                start_idx += len(chunk)
                jobmap[ajob] = chunk
                joblist.append(ajob)

            bar = tqdm(
                desc="Processing file chunks",
                unit="chunk",
                ncols=80,
                total=len(joblist),
                position=1,
            )

            for ajob in as_completed(jobmap.keys()):
                if (exc := ajob.exception()) is not None:
                    chunk = jobmap[ajob]
                    _logger.warn(f"bad chunk detected, exception: {ajob.exception()}")
                    raise exc

                job_drifter_ds_map: dict[int, xr.Dataset] = ajob.result()
                for id_ in job_drifter_ds_map.keys():
                    drifter_ds = job_drifter_ds_map[id_]
                    drifter_chunked_datasets[id_].append(drifter_ds)
                bar.update()

        combine_jobmap = dict[Future, int]()
        for id_ in drifter_chunked_datasets.keys():
            datasets = drifter_chunked_datasets[id_]

            combine_job = ppe.submit(_combine_chunked_drifter_datasets, datasets)
            combine_jobmap[combine_job] = id_

        bar.close()
        bar = tqdm(
            desc="merging drifter chunks",
            unit="drifter",
            ncols=80,
            total=len(drifter_chunked_datasets.keys()),
            position=2,
        )

        os.makedirs(os.path.join(tmp_path, "drifters"), exist_ok=True)

        drifter_datasets = list[xr.Dataset]()
        for combine_job in as_completed(combine_jobmap.keys()):
            dataset: xr.Dataset = combine_job.result()
            drifter_datasets.append(dataset)
            bar.update()
        bar.close()
<<<<<<< HEAD
        return drifter_datasets
=======
        return drifter_datasets


def to_raggedarray(
    tmp_path: str = _TMP_PATH,
    skip_download: bool = False,
    max: int | None = None,
    chunk_size: int = 100_000,
    use_fill_values: bool = True,
    max_chunks: int | None = None,
) -> xr.Dataset:
    """
    Convert GDP source data into a ragged array format and return it as an xarray Dataset.

    This function processes drifter data from the NOAA GDP (Global Drifter Program) source,
    organizes it into a ragged array format, and returns the resulting dataset. It
    supports downloading, filtering, and parallel processing of the data.

    Args:
        tmp_path (str): Path to the temporary directory for storing downloaded files.
                        Defaults to `_TMP_PATH`.
        skip_download (bool): If True, skips downloading the data and assumes it is
                              already available in `tmp_path`. Defaults to False.
        max (int | None): Maximum number of requests to process for testing purposes.
                          If None, processes all requests. Defaults to None.
        chunk_size (int): Number of observations to process in each chunk. Defaults to 100,000.
        use_fill_values (bool): Whether to use fill values for missing data. Defaults to True.
        max_chunks (int | None): Maximum number of chunks to process. If None, processes all
                                 chunks. Defaults to None.

    Returns:
        xr.Dataset: An xarray Dataset containing the processed GDP drifter data in a
                    ragged array format. The dataset includes both observation and
                    trajectory metadata variables, with appropriate attributes added.

    Raises:
        Any exceptions raised during file operations, data processing, or async tasks
        will propagate to the caller.

    Notes:
        - The function performs parallel processing of drifter data using asyncio.
        - The resulting dataset is sorted by the start date of each drifter.
        - Metadata attributes for variables are added based on predefined mappings.
    """

    os.makedirs(tmp_path, exist_ok=True)

    requests = _get_download_list(tmp_path)

    # Filter down for testing purposes.
    if max:
        requests = [requests[max]]

    # Download necessary data and metadata files.
    if not skip_download:
        download_with_progress(requests)

    gdp_metadata_df = get_gdp_metadata(tmp_path)

    # Run async process to parallelize data processing.
    drifter_datasets = asyncio.run(
        _parallel_get(
            [dst for (_, dst) in requests],
            gdp_metadata_df,
            chunk_size,
            tmp_path,
            use_fill_values,
            max_chunks,
        )
    )

    # Sort the drifters by their start date.
    deploy_date_id_map = {
        ds["id"].data[0]: ds["start_date"].data[0] for ds in drifter_datasets
    }
    deploy_date_sort_key = np.argsort(list(deploy_date_id_map.values()))
    sorted_drifter_datasets = [drifter_datasets[idx] for idx in deploy_date_sort_key]

    # Concatenate drifter data and metadata variables separately.
    obs_ds = xr.concat(
        [ds.drop_dims("traj") for ds in sorted_drifter_datasets],
        dim="obs",
        data_vars=_DATA_VARS,
    )
    traj_ds = xr.concat(
        [ds.drop_dims("obs") for ds in sorted_drifter_datasets],
        dim="traj",
        data_vars=_METADATA_VARS,
    )

    # Merge the separate datasets.
    agg_ds = xr.merge([obs_ds, traj_ds])

    # Add variable metadata.
    for var_name in _DATA_VARS + _METADATA_VARS:
        if var_name in VARS_ATTRS.keys():
            agg_ds[var_name].attrs = VARS_ATTRS[var_name]
    agg_ds.attrs = ATTRS

    return agg_ds
>>>>>>> db3633c2
<|MERGE_RESOLUTION|>--- conflicted
+++ resolved
@@ -710,107 +710,4 @@
             drifter_datasets.append(dataset)
             bar.update()
         bar.close()
-<<<<<<< HEAD
-        return drifter_datasets
-=======
-        return drifter_datasets
-
-
-def to_raggedarray(
-    tmp_path: str = _TMP_PATH,
-    skip_download: bool = False,
-    max: int | None = None,
-    chunk_size: int = 100_000,
-    use_fill_values: bool = True,
-    max_chunks: int | None = None,
-) -> xr.Dataset:
-    """
-    Convert GDP source data into a ragged array format and return it as an xarray Dataset.
-
-    This function processes drifter data from the NOAA GDP (Global Drifter Program) source,
-    organizes it into a ragged array format, and returns the resulting dataset. It
-    supports downloading, filtering, and parallel processing of the data.
-
-    Args:
-        tmp_path (str): Path to the temporary directory for storing downloaded files.
-                        Defaults to `_TMP_PATH`.
-        skip_download (bool): If True, skips downloading the data and assumes it is
-                              already available in `tmp_path`. Defaults to False.
-        max (int | None): Maximum number of requests to process for testing purposes.
-                          If None, processes all requests. Defaults to None.
-        chunk_size (int): Number of observations to process in each chunk. Defaults to 100,000.
-        use_fill_values (bool): Whether to use fill values for missing data. Defaults to True.
-        max_chunks (int | None): Maximum number of chunks to process. If None, processes all
-                                 chunks. Defaults to None.
-
-    Returns:
-        xr.Dataset: An xarray Dataset containing the processed GDP drifter data in a
-                    ragged array format. The dataset includes both observation and
-                    trajectory metadata variables, with appropriate attributes added.
-
-    Raises:
-        Any exceptions raised during file operations, data processing, or async tasks
-        will propagate to the caller.
-
-    Notes:
-        - The function performs parallel processing of drifter data using asyncio.
-        - The resulting dataset is sorted by the start date of each drifter.
-        - Metadata attributes for variables are added based on predefined mappings.
-    """
-
-    os.makedirs(tmp_path, exist_ok=True)
-
-    requests = _get_download_list(tmp_path)
-
-    # Filter down for testing purposes.
-    if max:
-        requests = [requests[max]]
-
-    # Download necessary data and metadata files.
-    if not skip_download:
-        download_with_progress(requests)
-
-    gdp_metadata_df = get_gdp_metadata(tmp_path)
-
-    # Run async process to parallelize data processing.
-    drifter_datasets = asyncio.run(
-        _parallel_get(
-            [dst for (_, dst) in requests],
-            gdp_metadata_df,
-            chunk_size,
-            tmp_path,
-            use_fill_values,
-            max_chunks,
-        )
-    )
-
-    # Sort the drifters by their start date.
-    deploy_date_id_map = {
-        ds["id"].data[0]: ds["start_date"].data[0] for ds in drifter_datasets
-    }
-    deploy_date_sort_key = np.argsort(list(deploy_date_id_map.values()))
-    sorted_drifter_datasets = [drifter_datasets[idx] for idx in deploy_date_sort_key]
-
-    # Concatenate drifter data and metadata variables separately.
-    obs_ds = xr.concat(
-        [ds.drop_dims("traj") for ds in sorted_drifter_datasets],
-        dim="obs",
-        data_vars=_DATA_VARS,
-    )
-    traj_ds = xr.concat(
-        [ds.drop_dims("obs") for ds in sorted_drifter_datasets],
-        dim="traj",
-        data_vars=_METADATA_VARS,
-    )
-
-    # Merge the separate datasets.
-    agg_ds = xr.merge([obs_ds, traj_ds])
-
-    # Add variable metadata.
-    for var_name in _DATA_VARS + _METADATA_VARS:
-        if var_name in VARS_ATTRS.keys():
-            agg_ds[var_name].attrs = VARS_ATTRS[var_name]
-    agg_ds.attrs = ATTRS
-
-    return agg_ds
->>>>>>> db3633c2
+        return drifter_datasets