--- conflicted
+++ resolved
@@ -269,13 +269,8 @@
         return default
 
 
-<<<<<<< HEAD
-def cut_str(value: str, max_length: int) -> np.chararray:  # type: ignore
-    """Cut a string to a specific length and return it as a numpy chararray.
-=======
 def cut_str(value: str, max_length: int) -> np.ndarray:
     """Cut a string to a specific length and return it as a NumPy array with fixed-length strings.
->>>>>>> a5be5195
 
     Parameters
     ----------
@@ -289,15 +284,9 @@
     out : np.ndarray
         NumPy array containing the truncated string with fixed-length dtype.
     """
-<<<<<<< HEAD
-    charar = np.chararray(1, max_length)  # type: ignore
-    charar[:max_length] = value
-    return charar
-=======
     truncated_value = value[:max_length]
     char_array = np.array([truncated_value], dtype=f"<U{max_length}")
     return char_array
->>>>>>> a5be5195
 
 
 def drogue_presence(lost_time, time) -> np.ndarray:
