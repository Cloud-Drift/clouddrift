import concurrent.futures
import logging
import os
<<<<<<< HEAD
from datetime import datetime
from io import BufferedIOBase
from typing import Callable, Sequence, Tuple, Union
=======
import traceback
from collections.abc import Callable, Sequence
from datetime import datetime
from io import BufferedIOBase, StringIO
>>>>>>> c488f0de

import requests
from requests import Response
from tenacity import (
    RetryCallState,
    WrappedFn,
    retry,
    retry_if_exception,
    stop_after_attempt,
    wait_exponential_jitter,
)
from tqdm import tqdm


def _before_call(rcs: RetryCallState):
    if rcs.attempt_number > 1:
        src = rcs.args[0]
        dst = "io-buffer" if isinstance(rcs.args[1], BufferedIOBase) else rcs.args[1]
        _logger.warn(
            f"retrying download request for (dst, src): {(src, dst)}, attempt: {rcs.attempt_number}"
        )


_CHUNK_SIZE = 1024
_logger = logging.getLogger(__name__)
_standard_retry_protocol: Callable[[WrappedFn], WrappedFn] = retry(
    retry=retry_if_exception(
        lambda ex: isinstance(ex, (requests.Timeout, requests.HTTPError))
    ),
    wait=wait_exponential_jitter(initial=1.25), # ~ 20-25 minutes total time before completely failing
    stop=stop_after_attempt(10),
    before=_before_call,
)


def download_with_progress(
    download_map: Sequence[tuple[str, BufferedIOBase | str, float | None]],
    show_list_progress: bool | None = None,
    desc: str = "Downloading files",
    custom_retry_protocol: Callable[[WrappedFn], WrappedFn] | None = None,
):
    if show_list_progress is None:
        show_list_progress = len(download_map) > 20
    if custom_retry_protocol is None:
        retry_protocol = _standard_retry_protocol
    else:
        retry_protocol = custom_retry_protocol  # type: ignore

    executor = concurrent.futures.ThreadPoolExecutor()
<<<<<<< HEAD
    futures: dict[concurrent.futures.Future, Tuple[str, Union[BufferedIOBase, str]]] = (
        dict()
    )
=======
    futures: dict[concurrent.futures.Future, tuple[str, BufferedIOBase | str]] = dict()
>>>>>>> c488f0de
    bar = None

    for src, dst, exp_size in download_map:
        futures[
            executor.submit(
                retry_protocol(_download_with_progress),
                src,
                dst,
                exp_size or 0,
                not show_list_progress,
            )
        ] = (src, dst)
    try:
        if show_list_progress:
            bar = tqdm(desc=desc, total=len(futures), unit="Files")

        for fut in concurrent.futures.as_completed(futures):
            (src, dst) = futures[fut]
            ex = fut.exception(0)
            if ex is None:
                _logger.debug(f"Finished download job: ({src}, {dst})")
                if bar is not None:
                    bar.update(1)
            else:
                raise ex
    except Exception as e:
        _logger.error(
            f"Got the following exception: {str(e)}, cancelling all other jobs and cleaning up \
              any created resources."
        )
        for x in futures.keys():
            (src, dst) = futures[x]
            if isinstance(dst, (str,)) and os.path.exists(dst) and not x.done():
                os.remove(dst)
            if not x.done():
                x.cancel()
        raise e
    finally:
        executor.shutdown(True)
        if bar is not None:
            bar.close()


def _download_with_progress(
    url: str,
    output: BufferedIOBase | str,
    expected_size: float,
    show_progress: bool,
):
    if isinstance(output, str) and os.path.exists(output):
        _logger.debug(f"File exists {output} checking for updates...")
        local_last_modified = os.path.getmtime(output)

        # Get last modified time of the remote file
        with requests.head(url, timeout=5) as res:
            if "Last-Modified" in res.headers:
                remote_last_modified = datetime.strptime(
                    res.headers.get("Last-Modified", ""),
                    "%a, %d %b %Y %H:%M:%S %Z",
                )

                # compare with local modified time
                if local_last_modified >= remote_last_modified.timestamp():
                    _logger.debug(f"File: {output} is up to date; skip download.")
                    return
            else:
                _logger.warning(
                    "Cannot determine if the file has been updated on the remote source. "
                    + "'Last-Modified' header not present in server response."
                )
    _logger.debug(f"Downloading from {url} to {output}...")

    force_close = False
    response: Response | None = None
    buffer: BufferedIOBase | None = None
    bar = None

    try:
        response = requests.get(url, timeout=5, stream=True)

        if isinstance(output, str):
            buffer = open(output, "wb")
        else:
            buffer = output

        if show_progress:
            bar = tqdm(
                desc=url,
                total=float(response.headers.get("Content-Length", expected_size)),
                unit="B",
                unit_scale=True,
                unit_divisor=1024,
                nrows=2,
            )

        for chunk in response.iter_content(_CHUNK_SIZE):
            if not chunk:
                break
            buffer.write(chunk)
            if bar is not None:
                bar.update(len(chunk))
    except Exception as e:
        force_close = True
        error_msg = f"Error downloading data file: {url} to: {output}, error: {e}"
        _logger.debug(error_msg)
        raise e
    finally:
        if response is not None:
            response.close()
        if buffer is not None and (
            not isinstance(output, BufferedIOBase) or force_close
        ):
            _logger.debug(f"closing buffer {buffer}")
            buffer.close()
        if bar is not None:
            bar.close()


__all__ = ["download_with_progress"]<|MERGE_RESOLUTION|>--- conflicted
+++ resolved
@@ -1,16 +1,9 @@
 import concurrent.futures
 import logging
 import os
-<<<<<<< HEAD
 from datetime import datetime
 from io import BufferedIOBase
 from typing import Callable, Sequence, Tuple, Union
-=======
-import traceback
-from collections.abc import Callable, Sequence
-from datetime import datetime
-from io import BufferedIOBase, StringIO
->>>>>>> c488f0de
 
 import requests
 from requests import Response
@@ -60,13 +53,7 @@
         retry_protocol = custom_retry_protocol  # type: ignore
 
     executor = concurrent.futures.ThreadPoolExecutor()
-<<<<<<< HEAD
-    futures: dict[concurrent.futures.Future, Tuple[str, Union[BufferedIOBase, str]]] = (
-        dict()
-    )
-=======
     futures: dict[concurrent.futures.Future, tuple[str, BufferedIOBase | str]] = dict()
->>>>>>> c488f0de
     bar = None
 
     for src, dst, exp_size in download_map:
