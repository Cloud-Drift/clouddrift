"""
This module provides functions and metadata that can be used to convert the
6-hourly Global Drifter Program (GDP) data to a ``clouddrift.RaggedArray``
instance.
"""

import datetime
import os
import re
import tempfile
import urllib.request
import warnings
from typing import Optional, Union

import numpy as np
import xarray as xr

import clouddrift.adapters.gdp as gdp
from clouddrift.adapters.utils import download_with_progress
from clouddrift.raggedarray import RaggedArray

GDP_VERSION = "September 2023"

GDP_DATA_URL = "https://www.aoml.noaa.gov/ftp/pub/phod/buoydata/6h/"
GDP_TMP_PATH = os.path.join(tempfile.gettempdir(), "clouddrift", "gdp6h")
GDP_DATA = [
    "lon",
    "lat",
    "ve",
    "vn",
    "temp",
    "err_lat",
    "err_lon",
    "err_temp",
    "drogue_status",
]


def download(
    url: str,
    tmp_path: str,
    drifter_ids: Union[list, None] = None,
    n_random_id: Union[int, None] = None,
):
    """Download individual NetCDF files from the AOML server.

    Parameters
    ----------
    drifter_ids : list
        List of drifter to retrieve (Default: all)
    n_random_id : int
        Randomly select n_random_id drifter IDs to download (Default: None)
    url : str
        URL from which to download the data (Default: GDP_DATA_URL). Alternatively, it can be GDP_DATA_URL_EXPERIMENTAL.
    tmp_path : str, optional
        Path to the directory where the individual NetCDF files are stored
        (default varies depending on operating system; /tmp/clouddrift/gdp6h on Linux)

    Returns
    -------
    out : list
        List of retrieved drifters
    """

    print(f"Downloading GDP 6-hourly data to {tmp_path}...")

    # Create a temporary directory if doesn't already exists.
    os.makedirs(tmp_path, exist_ok=True)

    pattern = "drifter_6h_[0-9]*.nc"
    directory_list = [
        "netcdf_1_5000",
        "netcdf_5001_10000",
        "netcdf_10001_15000",
        "netcdf_15001_current",
    ]

    drifter_urls: list[str] = []
    added = set()
    for dir in directory_list:
        urlpath = urllib.request.urlopen(f"{url}/{dir}")
        string = urlpath.read().decode("utf-8")
        filelist = list(set(re.compile(pattern).findall(string)))
        for f in filelist:
            did = int(f[:-3].split("_")[2])
            if (drifter_ids is None or did in drifter_ids) and did not in added:
                drifter_urls.append(f"{url}/{dir}/{f}")
                added.add(did)

    # retrieve only a subset of n_random_id trajectories
    if n_random_id:
        if n_random_id > len(drifter_urls):
            warnings.warn(
                f"Retrieving all listed trajectories because {n_random_id} is larger than the {len(drifter_urls)} listed trajectories."
            )
        else:
            rng = np.random.RandomState(42)
            drifter_urls = list(rng.choice(drifter_urls, n_random_id, replace=False))

    download_with_progress(
        [
            (url, os.path.join(tmp_path, os.path.basename(url)), None)
            for url in drifter_urls
        ]
    )

    # Download the metadata so we can order the drifter IDs by end date.
    gdp_metadata = gdp.get_gdp_metadata()
    drifter_ids = [
        int(os.path.basename(f).split("_")[2].split(".")[0]) for f in drifter_urls
    ]

    return gdp.order_by_date(gdp_metadata, drifter_ids)


def preprocess(index: int, **kwargs) -> xr.Dataset:
    """Extract and preprocess the Lagrangian data and attributes.

    This function takes an identification number that can be used to create a
    file or url pattern or select data from a Dataframe. It then preprocesses
    the data and returns a clean Xarray Dataset.

    Parameters
    ----------
    index : int
        Drifter's identification number

    Returns
    -------
    ds : xr.Dataset
        Xarray Dataset containing the data and attributes
    """
    ds = xr.load_dataset(
        os.path.join(kwargs["tmp_path"], kwargs["filename_pattern"].format(id=index)),
        decode_times=False,
        decode_coords=False,
    )

    # parse the date with custom function
    ds["deploy_date"].data = gdp.decode_date(np.array([ds.deploy_date.data[0]]))
    ds["end_date"].data = gdp.decode_date(np.array([ds.end_date.data[0]]))
    ds["drogue_lost_date"].data = gdp.decode_date(
        np.array([ds.drogue_lost_date.data[0]])
    )
    ds["time"].data = gdp.decode_date(np.array([ds.time.data[0]]))

    # convert fill values to nan
    for var in [
        "err_lon",
        "err_lat",
        "temp",
        "err_temp",
    ]:
        try:
            ds[var].data = gdp.fill_values(ds[var].data)
        except KeyError:
            warnings.warn(f"Variable {var} not found; skipping.")

    # fix missing values stored as str
    for var in [
        "longitude",
        "latitude",
        "err_lat",
        "err_lon",
        "ve",
        "vn",
        "temp",
        "err_temp",
    ]:
        try:
            ds[var].encoding["missing value"] = -1e-34
        except KeyError:
            warnings.warn(f"Variable {var} not found in upstream data; skipping.")

    # convert type of some variable
    target_dtype = {
        "ID": "int64",
        "WMO": "int32",
        "expno": "int32",
        "typedeath": "int8",
    }

    for var in target_dtype.keys():
        if var in ds.keys():
            ds[var].data = ds[var].data.astype(target_dtype[var])
        else:
            warnings.warn(f"Variable {var} not found in upstream data; skipping.")

    # new variables
    ds["ids"] = (
        [gdp.GDP_DIMS["traj"], gdp.GDP_DIMS["obs"]],
        [np.repeat(ds.ID.values, ds.sizes[gdp.GDP_DIMS["obs"]])],
    )
    ds["drogue_status"] = (
        [gdp.GDP_DIMS["traj"], gdp.GDP_DIMS["obs"]],
        [gdp.drogue_presence(ds.drogue_lost_date.data, ds.time.data[0])],
    )

    # convert attributes to variable
    ds["location_type"] = (
        (gdp.GDP_DIMS["traj"]),
        [False if ds.get("location_type") == "Argos" else True],
    )  # 0 for Argos, 1 for GPS
    ds["DeployingShip"] = ((gdp.GDP_DIMS["traj"]), gdp.cut_str(ds.DeployingShip, 20))
    ds["DeploymentStatus"] = (
        (gdp.GDP_DIMS["traj"]),
        gdp.cut_str(ds.DeploymentStatus, 20),
    )
    ds["BuoyTypeManufacturer"] = (
        (gdp.GDP_DIMS["traj"]),
        gdp.cut_str(ds.BuoyTypeManufacturer, 20),
    )
    ds["BuoyTypeSensorArray"] = (
        (gdp.GDP_DIMS["traj"]),
        gdp.cut_str(ds.BuoyTypeSensorArray, 20),
    )
    ds["CurrentProgram"] = (
<<<<<<< HEAD
        (gdp.GDP_DIMS["traj"]),
        [np.int32(gdp.str_to_float(ds.CurrentProgram, -1))],
    )
    ds["PurchaserFunding"] = (
        (gdp.GDP_DIMS["traj"]),
        gdp.cut_str(ds.PurchaserFunding, 20),
    )
    ds["SensorUpgrade"] = ((gdp.GDP_DIMS["traj"]), gdp.cut_str(ds.SensorUpgrade, 20))
    ds["Transmissions"] = ((gdp.GDP_DIMS["traj"]), gdp.cut_str(ds.Transmissions, 20))
    ds["DeployingCountry"] = (
        (gdp.GDP_DIMS["traj"]),
        gdp.cut_str(ds.DeployingCountry, 20),
=======
        ("traj"),
        [np.int32(gdp.str_to_float(ds.CurrentProgram, -1))],
>>>>>>> a370d68c
    )
    ds["DeploymentComments"] = (
        (gdp.GDP_DIMS["traj"]),
        gdp.cut_str(
            ds.DeploymentComments.encode("ascii", "ignore").decode("ascii"), 20
        ),
    )  # remove non ascii char
    ds["ManufactureYear"] = (
<<<<<<< HEAD
        (gdp.GDP_DIMS["traj"]),
        [np.int16(gdp.str_to_float(ds.ManufactureYear, -1))],
    )
    ds["ManufactureMonth"] = (
        (gdp.GDP_DIMS["traj"]),
        [np.int16(gdp.str_to_float(ds.ManufactureMonth, -1))],
    )
    ds["ManufactureSensorType"] = (
        (gdp.GDP_DIMS["traj"]),
        gdp.cut_str(ds.ManufactureSensorType, 20),
=======
        ("traj"),
        [np.int16(gdp.str_to_float(ds.ManufactureYear, -1))],
    )
    ds["ManufactureMonth"] = (
        ("traj"),
        [np.int16(gdp.str_to_float(ds.ManufactureMonth, -1))],
>>>>>>> a370d68c
    )
    ds["ManufactureVoltage"] = (
<<<<<<< HEAD
        (gdp.GDP_DIMS["traj"]),
=======
        ("traj"),
>>>>>>> a370d68c
        [np.int16(gdp.str_to_float(ds.ManufactureVoltage[:-6], -1))],
    )  # e.g. 56 V
    ds["FloatDiameter"] = (
        (gdp.GDP_DIMS["traj"]),
        [gdp.str_to_float(ds.FloatDiameter[:-3])],
    )  # e.g. 35.5 cm
    ds["SubsfcFloatPresence"] = (
        (gdp.GDP_DIMS["traj"]),
        np.array([gdp.str_to_float(ds.SubsfcFloatPresence)], dtype="bool"),
    )
    ds["DrogueType"] = ((gdp.GDP_DIMS["traj"]), gdp.cut_str(ds.DrogueType, 7))
    ds["DrogueLength"] = (
        (gdp.GDP_DIMS["traj"]),
        [gdp.str_to_float(ds.DrogueLength[:-2])],
    )  # e.g. 4.8 m
    ds["DrogueBallast"] = (
        (gdp.GDP_DIMS["traj"]),
        [gdp.str_to_float(ds.DrogueBallast[:-3])],
    )  # e.g. 1.4 kg
    ds["DragAreaAboveDrogue"] = (
        (gdp.GDP_DIMS["traj"]),
        [gdp.str_to_float(ds.DragAreaAboveDrogue[:-4])],
    )  # 10.66 m^2
    ds["DragAreaOfDrogue"] = (
        (gdp.GDP_DIMS["traj"]),
        [gdp.str_to_float(ds.DragAreaOfDrogue[:-4])],
    )  # e.g. 416.6 m^2
    ds["DragAreaRatio"] = (
        (gdp.GDP_DIMS["traj"]),
        [gdp.str_to_float(ds.DragAreaRatio)],
    )  # e.g. 39.08
    ds["DrogueCenterDepth"] = (
        (gdp.GDP_DIMS["traj"]),
        [gdp.str_to_float(ds.DrogueCenterDepth[:-2])],
    )  # e.g. 20.0 m
    ds["DrogueDetectSensor"] = (
        (gdp.GDP_DIMS["traj"]),
        gdp.cut_str(ds.DrogueDetectSensor, 20),
    )

    # vars attributes
    vars_attrs = {
        "ID": {"long_name": "Global Drifter Program Buoy ID", "units": "-"},
        "longitude": {"long_name": "Longitude", "units": "degrees_east"},
        "latitude": {"long_name": "Latitude", "units": "degrees_north"},
        "time": {"long_name": "Time", "units": "seconds since 1970-01-01 00:00:00"},
        "rowsize": {
            "long_name": "Number of observations per trajectory",
            "sample_dimension": gdp.GDP_DIMS["obs"],
            "units": "-",
        },
        "location_type": {
            "long_name": "Satellite-based location system",
            "units": "-",
            "comments": "0 (Argos), 1 (GPS)",
        },
        "WMO": {
            "long_name": "World Meteorological Organization buoy identification number",
            "units": "-",
        },
        "expno": {"long_name": "Experiment number", "units": "-"},
        "deploy_date": {
            "long_name": "Deployment date and time",
            "units": "seconds since 1970-01-01 00:00:00",
        },
        "deploy_lon": {"long_name": "Deployment longitude", "units": "degrees_east"},
        "deploy_lat": {"long_name": "Deployment latitude", "units": "degrees_north"},
        "end_date": {
            "long_name": "End date and time",
            "units": "seconds since 1970-01-01 00:00:00",
        },
        "end_lon": {"long_name": "End latitude", "units": "degrees_north"},
        "end_lat": {"long_name": "End longitude", "units": "degrees_east"},
        "drogue_lost_date": {
            "long_name": "Date and time of drogue loss",
            "units": "seconds since 1970-01-01 00:00:00",
        },
        "typedeath": {
            "long_name": "Type of death",
            "units": "-",
            "comments": "0 (buoy still alive), 1 (buoy ran aground), 2 (picked up by vessel), 3 (stop transmitting), 4 (sporadic transmissions), 5 (bad batteries), 6 (inactive status)",
        },
        "typebuoy": {
            "long_name": "Buoy type (see https://www.aoml.noaa.gov/phod/dac/dirall.html)",
            "units": "-",
        },
        "DeployingShip": {"long_name": "Name of deployment ship", "units": "-"},
        "DeploymentStatus": {"long_name": "Deployment status", "units": "-"},
        "BuoyTypeManufacturer": {"long_name": "Buoy type manufacturer", "units": "-"},
        "BuoyTypeSensorArray": {"long_name": "Buoy type sensor array", "units": "-"},
        "CurrentProgram": {
            "long_name": "Current Program",
            "units": "-",
            "_FillValue": "-1",
        },
        "PurchaserFunding": {"long_name": "Purchaser funding", "units": "-"},
        "SensorUpgrade": {"long_name": "Sensor upgrade", "units": "-"},
        "Transmissions": {"long_name": "Transmissions", "units": "-"},
        "DeployingCountry": {"long_name": "Deploying country", "units": "-"},
        "DeploymentComments": {"long_name": "Deployment comments", "units": "-"},
        "ManufactureYear": {
            "long_name": "Manufacture year",
            "units": "-",
            "_FillValue": "-1",
        },
        "ManufactureMonth": {
            "long_name": "Manufacture month",
            "units": "-",
            "_FillValue": "-1",
        },
        "ManufactureSensorType": {"long_name": "Manufacture Sensor Type", "units": "-"},
        "ManufactureVoltage": {
            "long_name": "Manufacture voltage",
            "units": "V",
            "_FillValue": "-1",
        },
        "FloatDiameter": {"long_name": "Diameter of surface floater", "units": "cm"},
        "SubsfcFloatPresence": {"long_name": "Subsurface Float Presence", "units": "-"},
        "DrogueType": {"drogue_type": "Drogue Type", "units": "-"},
        "DrogueLength": {"long_name": "Length of drogue.", "units": "m"},
        "DrogueBallast": {
            "long_name": "Weight of the drogue's ballast.",
            "units": "kg",
        },
        "DragAreaAboveDrogue": {"long_name": "Drag area above drogue.", "units": "m^2"},
        "DragAreaOfDrogue": {"long_name": "Drag area drogue.", "units": "m^2"},
        "DragAreaRatio": {"long_name": "Drag area ratio", "units": "m"},
        "DrogueCenterDepth": {
            "long_name": "Average depth of the drogue.",
            "units": "m",
        },
        "DrogueDetectSensor": {"long_name": "Drogue detection sensor", "units": "-"},
        "ve": {"long_name": "Eastward velocity", "units": "m/s"},
        "vn": {"long_name": "Northward velocity", "units": "m/s"},
        "err_lat": {
            "long_name": "95% confidence interval in latitude",
            "units": "degrees_north",
        },
        "err_lon": {
            "long_name": "95% confidence interval in longitude",
            "units": "degrees_east",
        },
        "drogue_status": {
            "long_name": "Status indicating the presence of the drogue",
            "units": "-",
            "flag_values": "1,0",
            "flag_meanings": "drogued, undrogued",
        },
        "temp": {
            "long_name": "Fitted sea water temperature",
            "units": "Kelvin",
            "comments": "Estimated near-surface sea water temperature from drifting buoy measurements. It is the sum of the fitted near-surface non-diurnal sea water temperature and fitted diurnal sea water temperature anomaly. Discrepancies may occur because of rounding.",
        },
        "err_temp": {
            "long_name": "Standard uncertainty of fitted sea water temperature",
            "units": "Kelvin",
            "comments": "Estimated one standard error of near-surface sea water temperature estimate from drifting buoy measurements",
        },
    }

    # global attributes
    attrs = {
        "title": "Global Drifter Program drifting buoy collection",
        "history": f"version {GDP_VERSION}. Metadata from dirall.dat and deplog.dat",
        "Conventions": "CF-1.6",
        "time_coverage_start": "",
        "time_coverage_end": "",
        "date_created": datetime.datetime.now().isoformat(),
        "publisher_name": "GDP Drifter DAC",
        "publisher_email": "aoml.dftr@noaa.gov",
        "publisher_url": "https://www.aoml.noaa.gov/phod/gdp",
        "license": "freely available",
        "processing_level": "Level 2 QC by GDP drifter DAC",
        "metadata_link": "https://www.aoml.noaa.gov/phod/dac/dirall.html",
        "contributor_name": "NOAA Global Drifter Program",
        "contributor_role": "Data Acquisition Center",
        "institution": "NOAA Atlantic Oceanographic and Meteorological Laboratory",
        "acknowledgement": f"Lumpkin, Rick; Centurioni, Luca (2019). NOAA Global Drifter Program quality-controlled 6-hour interpolated data from ocean surface drifting buoys. [indicate subset used]. NOAA National Centers for Environmental Information. Dataset. https://doi.org/10.25921/7ntx-z961. Accessed {datetime.datetime.now(datetime.timezone.utc).strftime('%d %B %Y')}.",
        "summary": "Global Drifter Program six-hourly data",
        "doi": "10.25921/7ntx-z961",
    }

    # set attributes
    for var in vars_attrs.keys():
        if var in ds.keys():
            ds[var].attrs = vars_attrs[var]
        else:
            warnings.warn(f"Variable {var} not found in upstream data; skipping.")
    ds.attrs = attrs

    # rename variables
    ds = ds.rename_vars({"longitude": "lon", "latitude": "lat", "ID": "id"})

    # Cast float64 variables to float32 to reduce memory footprint.
    ds = gdp.cast_float64_variables_to_float32(ds)

    return ds


def to_raggedarray(
    drifter_ids: Optional[list[int]] = None,
    n_random_id: Optional[int] = None,
    tmp_path: str = GDP_TMP_PATH,
) -> RaggedArray:
    """Download and process individual GDP 6-hourly files and return a
    RaggedArray instance with the data.

    Parameters
    ----------
    drifter_ids : list[int], optional
        List of drifters to retrieve (Default: all)
    n_random_id : list[int], optional
        Randomly select n_random_id drifter NetCDF files
    tmp_path : str, optional
        Path to the directory where the individual NetCDF files are stored
        (default varies depending on operating system; /tmp/clouddrift/gdp6h on Linux)

    Returns
    -------
    out : RaggedArray
        A RaggedArray instance of the requested dataset

    Examples
    --------

    Invoke `to_raggedarray` without any arguments to download all drifter data
    from the 6-hourly GDP feed:

    >>> from clouddrift.adapters.gdp6h import to_raggedarray
    >>> ra = to_raggedarray()

    To download a random sample of 100 drifters, for example for development
    or testing, use the `n_random_id` argument:

    >>> ra = to_raggedarray(n_random_id=100)

    To download a specific list of drifters, use the `drifter_ids` argument:

    >>> ra = to_raggedarray(drifter_ids=[54375, 114956, 126934])

    Finally, `to_raggedarray` returns a `RaggedArray` instance which provides
    a convenience method to emit a `xarray.Dataset` instance:

    >>> ds = ra.to_xarray()

    To write the ragged array dataset to a NetCDF file on disk, do

    >>> ds.to_netcdf("gdp6h.nc", format="NETCDF4")

    Alternatively, to write the ragged array to a Parquet file, first create
    it as an Awkward Array:

    >>> arr = ra.to_awkward()
    >>> arr.to_parquet("gdp6h.parquet")
    """
    ids = download(GDP_DATA_URL, tmp_path, drifter_ids, n_random_id)

    ra = RaggedArray.from_files(
        indices=ids,
        preprocess_func=preprocess,
        coord_dim_map=gdp.GDP_COORDS,
        name_meta=gdp.GDP_METADATA,
        name_data=GDP_DATA,
        name_dims=gdp.GDP_DIMS,
        rowsize_func=gdp.rowsize,
        filename_pattern="drifter_6h_{id}.nc",
        tmp_path=tmp_path,
    )

    # update dynamic global attributes
    ra.attrs_global[
        "time_coverage_start"
    ] = f"{datetime.datetime(1970,1,1) + datetime.timedelta(seconds=int(np.min(ra.coords['time']))):%Y-%m-%d:%H:%M:%SZ}"
    ra.attrs_global[
        "time_coverage_end"
    ] = f"{datetime.datetime(1970,1,1) + datetime.timedelta(seconds=int(np.max(ra.coords['time']))):%Y-%m-%d:%H:%M:%SZ}"

    return ra<|MERGE_RESOLUTION|>--- conflicted
+++ resolved
@@ -215,7 +215,6 @@
         gdp.cut_str(ds.BuoyTypeSensorArray, 20),
     )
     ds["CurrentProgram"] = (
-<<<<<<< HEAD
         (gdp.GDP_DIMS["traj"]),
         [np.int32(gdp.str_to_float(ds.CurrentProgram, -1))],
     )
@@ -228,10 +227,6 @@
     ds["DeployingCountry"] = (
         (gdp.GDP_DIMS["traj"]),
         gdp.cut_str(ds.DeployingCountry, 20),
-=======
-        ("traj"),
-        [np.int32(gdp.str_to_float(ds.CurrentProgram, -1))],
->>>>>>> a370d68c
     )
     ds["DeploymentComments"] = (
         (gdp.GDP_DIMS["traj"]),
@@ -240,7 +235,6 @@
         ),
     )  # remove non ascii char
     ds["ManufactureYear"] = (
-<<<<<<< HEAD
         (gdp.GDP_DIMS["traj"]),
         [np.int16(gdp.str_to_float(ds.ManufactureYear, -1))],
     )
@@ -251,21 +245,9 @@
     ds["ManufactureSensorType"] = (
         (gdp.GDP_DIMS["traj"]),
         gdp.cut_str(ds.ManufactureSensorType, 20),
-=======
-        ("traj"),
-        [np.int16(gdp.str_to_float(ds.ManufactureYear, -1))],
-    )
-    ds["ManufactureMonth"] = (
-        ("traj"),
-        [np.int16(gdp.str_to_float(ds.ManufactureMonth, -1))],
->>>>>>> a370d68c
     )
     ds["ManufactureVoltage"] = (
-<<<<<<< HEAD
-        (gdp.GDP_DIMS["traj"]),
-=======
-        ("traj"),
->>>>>>> a370d68c
+        (gdp.GDP_DIMS["traj"]),
         [np.int16(gdp.str_to_float(ds.ManufactureVoltage[:-6], -1))],
     )  # e.g. 56 V
     ds["FloatDiameter"] = (
