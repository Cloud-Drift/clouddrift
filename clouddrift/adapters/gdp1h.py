--- conflicted
+++ resolved
@@ -203,10 +203,7 @@
         else:
             warnings.warn(f"Variable {var} not found in upstream data; skipping.")
 
-<<<<<<< HEAD
-=======
     # new variables
->>>>>>> a370d68c
     ds["drogue_status"] = (
         [gdp.GDP_DIMS["traj"], gdp.GDP_DIMS["obs"]],
         [gdp.drogue_presence(ds.drogue_lost_date.data, ds.time.data[0])],
