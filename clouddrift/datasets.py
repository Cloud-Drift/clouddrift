--- conflicted
+++ resolved
@@ -221,15 +221,9 @@
     return _dataset_filecache("glad.nc", decode_times, adapters.glad.to_xarray)
 
 
-<<<<<<< HEAD
 def hurdat2(basin: _BasinOption = "both", decode_times: bool = True) -> xr.DataArray:
     """Returns the hurricane (Atlantic Basin) v2 (HURDAT2) dataset as a ragged array
     Xarray dataset.
-=======
-def hurdat2(option: BasinOption = BasinOption.BOTH):
-    """Returns the revised Atlantic hurricane database (HURDAT2) by Chris Landsea as a
-    ragged array Xarray dataset.
->>>>>>> 4bbabc13
 
     The function will first look for the ragged array dataset on the local
     filesystem. If it is not found, the dataset will be downloaded using the
