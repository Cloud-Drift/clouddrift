"""
This module provides common Lagrangian analysis and transformation
functions.
"""

import numpy as np
from typing import Optional, Tuple, Union, Iterable
import xarray as xr
import pandas as pd
from concurrent import futures
from datetime import timedelta
import warnings
from clouddrift.sphere import distance, bearing, position_from_distance_and_bearing


def apply_ragged(
    func: callable,
    arrays: list[np.ndarray],
    rowsize: list[int],
    *args: tuple,
    executor: futures.Executor = futures.ThreadPoolExecutor(max_workers=None),
    **kwargs: dict,
) -> Union[tuple[np.ndarray], np.ndarray]:
    """Apply a function to a ragged array.

    The function ``func`` will be applied to each contiguous row of ``arrays`` as
    indicated by row sizes ``rowsize``. The output of ``func`` will be
    concatenated into a single ragged array.

    By default this function uses ``concurrent.futures.ThreadPoolExecutor`` to
    run ``func`` in multiple threads. The number of threads can be controlled by
    passing the ``max_workers`` argument to the executor instance passed to
    ``apply_ragged``. Alternatively, you can pass the ``concurrent.futures.ProcessPoolExecutor``
    instance to use processes instead. Passing alternative (3rd party library)
    concurrent executors may work if they follow the same executor interface as
    that of ``concurrent.futures``, however this has not been tested yet.

    Parameters
    ----------
    func : callable
        Function to apply to each row of each ragged array in ``arrays``.
    arrays : list[np.ndarray] or np.ndarray
        An array or a list of arrays to apply ``func`` to.
    rowsize : list
        List of integers specifying the number of data points in each row.
    *args : tuple
        Additional arguments to pass to ``func``.
    executor : concurrent.futures.Executor, optional
        Executor to use for concurrent execution. Default is ``ThreadPoolExecutor``
        with the default number of ``max_workers``.
        Another supported option is ``ProcessPoolExecutor``.
    **kwargs : dict
        Additional keyword arguments to pass to ``func``.

    Returns
    -------
    out : tuple[np.ndarray] or np.ndarray
        Output array(s) from ``func``.

    Examples
    --------

    Using ``velocity_from_position`` with ``apply_ragged``, calculate the velocities of
    multiple particles, the coordinates of which are found in the ragged arrays x, y, and t
    that share row sizes 2, 3, and 4:

    >>> rowsize = [2, 3, 4]
    >>> x = np.array([1, 2, 10, 12, 14, 30, 33, 36, 39])
    >>> y = np.array([0, 1, 2, 3, 4, 5, 6, 7, 8])
    >>> t = np.array([1, 2, 1, 2, 3, 1, 2, 3, 4])
    >>> u1, v1 = apply_ragged(velocity_from_position, [x, y, t], rowsize, coord_system="cartesian")
    array([1., 1., 2., 2., 2., 3., 3., 3., 3.]),
    array([1., 1., 1., 1., 1., 1., 1., 1., 1.]))

    Raises
    ------
    ValueError
        If the sum of ``rowsize`` does not equal the length of ``arrays``.
    IndexError
        If empty ``arrays``.
    """
    # make sure the arrays is iterable
    if type(arrays) not in [list, tuple]:
        arrays = [arrays]
    # validate rowsize
    for arr in arrays:
        if not sum(rowsize) == len(arr):
            raise ValueError("The sum of rowsize must equal the length of arr.")

    # split the array(s) into trajectories
    arrays = [unpack_ragged(arr, rowsize) for arr in arrays]
    iter = [[arrays[i][j] for i in range(len(arrays))] for j in range(len(arrays[0]))]

    # parallel execution
    res = [executor.submit(func, *x, *args, **kwargs) for x in iter]
    res = [r.result() for r in res]

    # concatenate the outputs
    res = [item if isinstance(item, Iterable) else [item] for item in res]

    if isinstance(res[0], tuple):  # more than 1 parameter
        outputs = []
        for i in range(len(res[0])):
            outputs.append(np.concatenate([r[i] for r in res]))
        return tuple(outputs)
    else:
        return np.concatenate(res)


def chunk(
    x: Union[list, np.ndarray, xr.DataArray, pd.Series],
    length: int,
    overlap: int = 0,
    align: str = "start",
) -> np.ndarray:
    """Divide an array ``x`` into equal chunks of length ``length``. The result
    is a 2-dimensional NumPy array of shape ``(num_chunks, length)``. The resulting
    number of chunks is determined based on the length of ``x``, ``length``,
    and ``overlap``.

    ``chunk`` can be combined with :func:`apply_ragged` in order to chunk a ragged
    array.

    Parameters
    ----------
    x : list or array-like
        Array to divide into chunks.
    length : int
        The length of each chunk.
    overlap : int, optional
        The number of overlapping array elements across chunks. The default is 0.
        Must be smaller than ``length``. For example, if ``length`` is 4 and
        ``overlap`` is 2, the chunks of ``[0, 1, 2, 3, 4, 5]`` will be
        ``np.array([[0, 1, 2, 3], [2, 3, 4, 5]])``. Negative overlap can be used
        to offset chunks by some number of elements. For example, if ``length``
        is 2 and ``overlap`` is -1, the chunks of ``[0, 1, 2, 3, 4, 5]`` will
        be ``np.array([[0, 1], [3, 4]])``.
    align : str, optional ["start", "middle", "end"]
        If the remainder of the length of ``x`` divided by the chunk ``length`` is a number
        N different from zero, this parameter controls which part of the array will be kept
        into the chunks. If ``align="start"``, the elements at the beginning of the array
        will be part of the chunks and N points are discarded at the end. If `align="middle"`,
        floor(N/2) and ceil(N/2) elements will be discarded from the beginning and the end
        of the array, respectively. If ``align="end"``, the elements at the end of the array
        will be kept, and the `N` first elements are discarded. The default is "start".

    Returns
    -------
    np.ndarray
        2-dimensional array of shape ``(num_chunks, length)``.

    Examples
    --------

    Chunk a simple list; this discards the end elements that exceed the last chunk:

    >>> chunk([1, 2, 3, 4, 5], 2)
    array([[1, 2],
           [3, 4]])

    To discard the starting elements of the array instead, use ``align="end"``:
    >>> chunk([1, 2, 3, 4, 5], 2, align="end")
    array([[2, 3],
           [4, 5]])

    To center the chunks by discarding both ends of the array, use ``align="middle"``:
    >>> chunk([1, 2, 3, 4, 5, 6, 7, 8], 3, align="middle")
    array([[2, 3, 4],
           [5, 6, 7]])

    Specify ``overlap`` to get overlapping chunks:

    >>> chunk([1, 2, 3, 4, 5], 2, overlap=1)
    array([[1, 2],
           [2, 3],
           [3, 4],
           [4, 5]])

    Use ``apply_ragged`` to chunk a ragged array by providing the row sizes;
    notice that you must pass the array to chunk as an array-like, not a list:

    >>> x = np.array([1, 2, 3, 4, 5])
    >>> rowsize = [2, 1, 2]
    >>> apply_ragged(chunk, x, rowsize, 2)
    array([[1, 2],
           [4, 5]])

    Raises
    ------
    ValueError
        If ``length < 0``.
    ValueError
        If ``align not in ["start", "middle", "end"]``.
    ZeroDivisionError
        if ``length == 0``.
    """
    num_chunks = (len(x) - length) // (length - overlap) + 1 if len(x) >= length else 0
    remainder = len(x) - num_chunks * length + (num_chunks - 1) * overlap
    res = np.empty((num_chunks, length), dtype=np.array(x).dtype)

    if align == "start":
        start = 0
    elif align == "middle":
        start = remainder // 2
    elif align == "end":
        start = remainder
    else:
        raise ValueError("align must be one of 'start', 'middle', or 'end'.")

    for n in range(num_chunks):
        end = start + length
        res[n] = x[start:end]
        start = end - overlap

    return res


def prune(
    ragged: Union[list, np.ndarray, pd.Series, xr.DataArray],
    rowsize: Union[list, np.ndarray, pd.Series, xr.DataArray],
    min_rowsize: float,
) -> Tuple[np.ndarray, np.ndarray]:
    """Within a ragged array, removes arrays less than a specified row size.

    Parameters
    ----------
    ragged : np.ndarray or pd.Series or xr.DataArray
        A ragged array.
    rowsize : list or np.ndarray[int] or pd.Series or xr.DataArray[int]
        The size of each row in the input ragged array.
    min_rowsize :
        The minimum row size that will be kept.

    Returns
    -------
    tuple[np.ndarray, np.ndarray]
        A tuple of ragged array and size of each row.

    Examples
    --------
    >>> prune(np.array([1, 2, 3, 0, -1, -2]), np.array([3, 1, 2]),2)
    (array([1, 2, 3, -1, -2]), array([3, 2]))

    Raises
    ------
    ValueError
        If the sum of ``rowsize`` does not equal the length of ``arrays``.
    IndexError
        If empty ``ragged``.

    See Also
    --------
    :func:`segment`, `chunk`
    """

    ragged = apply_ragged(
        lambda x, min_len: x if len(x) >= min_len else np.empty(0, dtype=x.dtype),
        np.array(ragged),
        rowsize,
        min_len=min_rowsize,
    )
    rowsize = apply_ragged(
        lambda x, min_len: x if x >= min_len else np.empty(0, dtype=x.dtype),
        np.array(rowsize),
        np.ones_like(rowsize),
        min_len=min_rowsize,
    )

    return ragged, rowsize


def regular_to_ragged(
    array: np.ndarray, fill_value: float = np.nan
) -> tuple[np.ndarray, np.ndarray]:
    """Convert a two-dimensional array to a ragged array. Fill values in the input array are
    excluded from the output ragged array.

    Parameters
    ----------
    array : np.ndarray
        A two-dimensional array.
    fill_value : float, optional
        Fill value used to determine the bounds of contiguous segments.

    Returns
    -------
    tuple[np.ndarray, np.ndarray]
        A tuple of the ragged array and the size of each row.

    Examples
    --------
    By default, NaN values found in the input regular array are excluded from
    the output ragged array:

    >>> regular_to_ragged(np.array([[1, 2], [3, np.nan], [4, 5]]))
    (array([1., 2., 3., 4., 5.]), array([2, 1, 2]))

    Alternatively, a different fill value can be specified:

    >>> regular_to_ragged(np.array([[1, 2], [3, -999], [4, 5]]), fill_value=-999)
    (array([1., 2., 3., 4., 5.]), array([2, 1, 2]))

    See Also
    --------
    :func:`ragged_to_regular`
    """
    if np.isnan(fill_value):
        valid = ~np.isnan(array)
    else:
        valid = array != fill_value
    return array[valid], np.sum(valid, axis=1)


def ragged_to_regular(
    ragged: Union[np.ndarray, pd.Series, xr.DataArray],
    rowsize: Union[list, np.ndarray, pd.Series, xr.DataArray],
    fill_value: float = np.nan,
) -> np.ndarray:
    """Convert a ragged array to a two-dimensional array such that each contiguous segment
    of a ragged array is a row in the two-dimensional array. Each row of the two-dimensional
    array is padded with NaNs as needed. The length of the first dimension of the output
    array is the length of ``rowsize``. The length of the second dimension is the maximum
    element of ``rowsize``.

    Note: Although this function accepts parameters of type ``xarray.DataArray``,
    passing NumPy arrays is recommended for performance reasons.

    Parameters
    ----------
    ragged : np.ndarray or pd.Series or xr.DataArray
        A ragged array.
    rowsize : list or np.ndarray[int] or pd.Series or xr.DataArray[int]
        The size of each row in the ragged array.
    fill_value : float, optional
        Fill value to use for the trailing elements of each row of the resulting
        regular array.

    Returns
    -------
    np.ndarray
        A two-dimensional array.

    Examples
    --------
    By default, the fill value used is NaN:

    >>> ragged_to_regular(np.array([1, 2, 3, 4, 5]), np.array([2, 1, 2]))
    array([[ 1.,  2.],
           [ 3., nan],
           [ 4.,  5.]])

    You can specify an alternative fill value:
    >>> ragged_to_regular(np.array([1, 2, 3, 4, 5]), np.array([2, 1, 2]), fill_value=999)
    array([[ 1.,    2.],
           [ 3., -999.],
           [ 4.,    5.]])

    See Also
    --------
    :func:`regular_to_ragged`
    """
    res = fill_value * np.ones((len(rowsize), int(max(rowsize))), dtype=ragged.dtype)
    unpacked = unpack_ragged(ragged, rowsize)
    for n in range(len(rowsize)):
        res[n, : int(rowsize[n])] = unpacked[n]
    return res


def segment(
    x: np.ndarray,
    tolerance: Union[float, np.timedelta64, timedelta, pd.Timedelta],
    rowsize: np.ndarray[int] = None,
) -> np.ndarray[int]:
    """Divide an array into segments based on a tolerance value.

    Parameters
    ----------
    x : list, np.ndarray, or xr.DataArray
        An array to divide into segment.
    tolerance : float, np.timedelta64, timedelta, pd.Timedelta
        The maximum signed difference between consecutive points in a segment.
        The array x will be segmented wherever differences exceed the tolerance.
    rowsize : np.ndarray[int], optional
        The size of rows if x is originally a ragged array. If present, x will be
        divided both by gaps that exceed the tolerance, and by the original rows
        of the ragged array.

    Returns
    -------
    np.ndarray[int]
        An array of row sizes that divides the input array into segments.

    Examples
    --------

    The simplest use of ``segment`` is to provide a tolerance value that is
    used to divide an array into segments:

    >>> x = [0, 1, 1, 1, 2, 2, 3, 3, 3, 3, 4]
    >>> segment(x, 0.5)
    array([1, 3, 2, 4, 1])

    If the array is already previously segmented (e.g. multiple rows in
    a ragged array), then the ``rowsize`` argument can be used to preserve
    the original segments:

    >>> x = [0, 1, 1, 1, 2, 2, 3, 3, 3, 3, 4]
    >>> rowsize = [3, 2, 6]
    >>> segment(x, 0.5, rowsize)
    array([1, 2, 1, 1, 1, 4, 1])

    The tolerance can also be negative. In this case, the input array is
    segmented where the negative difference exceeds the negative
    value of the tolerance, i.e. where ``x[n+1] - x[n] < -tolerance``:

    >>> x = [0, 1, 2, 0, 1, 2]
    >>> segment(x, -0.5)
    array([3, 3])

    To segment an array for both positive and negative gaps, invoke the function
    twice, once for a positive tolerance and once for a negative tolerance.
    The result of the first invocation can be passed as the ``rowsize`` argument
    to the first ``segment`` invocation:

    >>> x = [1, 1, 2, 2, 1, 1, 2, 2]
    >>> segment(x, 0.5, rowsize=segment(x, -0.5))
    array([2, 2, 2, 2])

    If the input array contains time objects, the tolerance must be a time interval:

    >>> x = np.array([np.datetime64("2023-01-01"), np.datetime64("2023-01-02"),
                      np.datetime64("2023-01-03"), np.datetime64("2023-02-01"),
                      np.datetime64("2023-02-02")])
    >>> segment(x, np.timedelta64(1, "D"))
    np.array([3, 2])
    """

    # for compatibility with datetime list or np.timedelta64 arrays
    if type(tolerance) in [np.timedelta64, timedelta]:
        tolerance = pd.Timedelta(tolerance)

    if type(tolerance) == pd.Timedelta:
        positive_tol = tolerance >= pd.Timedelta("0 seconds")
    else:
        positive_tol = tolerance >= 0

    if rowsize is None:
        if positive_tol:
            exceeds_tolerance = np.diff(x) > tolerance
        else:
            exceeds_tolerance = np.diff(x) < tolerance
        segment_sizes = np.diff(np.insert(np.where(exceeds_tolerance)[0] + 1, 0, 0))
        segment_sizes = np.append(segment_sizes, len(x) - np.sum(segment_sizes))
        return segment_sizes
    else:
        if not sum(rowsize) == len(x):
            raise ValueError("The sum of rowsize must equal the length of x.")
        segment_sizes = []
        start = 0
        for r in rowsize:
            end = start + int(r)
            segment_sizes.append(segment(x[start:end], tolerance))
            start = end
        return np.concatenate(segment_sizes)


def position_from_velocity(
    u: np.ndarray,
    v: np.ndarray,
    time: np.ndarray,
    x_origin: float,
    y_origin: float,
    coord_system: Optional[str] = "spherical",
    integration_scheme: Optional[str] = "forward",
    time_axis: Optional[int] = -1,
) -> Tuple[np.ndarray, np.ndarray]:
    """Compute positions from arrays of velocities and time and a pair of origin
    coordinates.

    The units of the result are degrees if ``coord_system == "spherical"`` (default).
    If ``coord_system == "cartesian"``, the units of the result are equal to the
    units of the input velocities multiplied by the units of the input time.
    For example, if the input velocities are in meters per second and the input
    time is in seconds, the units of the result will be meters.

    Integration scheme can take one of three values:

        1. "forward" (default): integration from x[i] to x[i+1] is performed
            using the velocity at x[i].
        2. "backward": integration from x[i] to x[i+1] is performed using the
            velocity at x[i+1].
        3. "centered": integration from x[i] to x[i+1] is performed using the
            arithmetic average of the velocities at x[i] and x[i+1]. Note that
            this method introduces some error due to the averaging.

    u, v, and time can be multi-dimensional arrays. If the time axis, along
    which the finite differencing is performed, is not the last one (i.e.
    x.shape[-1]), use the ``time_axis`` optional argument to specify along which
    axis should the differencing be done. ``x``, ``y``, and ``time`` must have
    the same shape.

    This function will not do any special handling of longitude ranges. If the
    integrated trajectory crosses the antimeridian (dateline) in either direction, the
    longitude values will not be adjusted to stay in any specific range such
    as [-180, 180] or [0, 360]. If you need your longitudes to be in a specific
    range, recast the resulting longitude from this function using the function
    :func:`clouddrift.sphere.recast_lon`.

    Parameters
    ----------
    u : np.ndarray
        An array of eastward velocities.
    v : np.ndarray
        An array of northward velocities.
    time : np.ndarray
        An array of time values.
    x_origin : float
        Origin x-coordinate or origin longitude.
    y_origin : float
        Origin y-coordinate or origin latitude.
    coord_system : str, optional
        The coordinate system of the input. Can be "spherical" or "cartesian".
        Default is "spherical".
    integration_scheme : str, optional
        The difference scheme to use for computing the position. Can be
        "forward" or "backward". Default is "forward".
    time_axis : int, optional
        The axis of the time array. Default is -1, which corresponds to the
        last axis.

    Returns
    -------
    x : np.ndarray
        An array of zonal displacements or longitudes.
    y : np.ndarray
        An array of meridional displacements or latitudes.

    Examples
    --------

    Simple integration on a plane, using the forward scheme by default:

    >>> import numpy as np
    >>> from clouddrift.analysis import position_from_velocity
    >>> u = np.array([1., 2., 3., 4.])
    >>> v = np.array([1., 1., 1., 1.])
    >>> time = np.array([0., 1., 2., 3.])
    >>> x, y = position_from_velocity(u, v, time, 0, 0, coord_system="cartesian")
    >>> x
    array([0., 1., 3., 6.])
    >>> y
    array([0., 1., 2., 3.])

    As above, but using centered scheme:

    >>> x, y = position_from_velocity(u, v, time, 0, 0, coord_system="cartesian", integration_scheme="centered")
    >>> x
    array([0., 1.5, 4., 7.5])
    >>> y
    array([0., 1., 2., 3.])

    Simple integration on a sphere (default):

    >>> u = np.array([1., 2., 3., 4.])
    >>> v = np.array([1., 1., 1., 1.])
    >>> time = np.array([0., 1., 2., 3.]) * 1e5
    >>> x, y = position_from_velocity(u, v, time, 0, 0)
    >>> x
    array([0.        , 0.89839411, 2.69584476, 5.39367518])
    >>> y
    array([0.        , 0.89828369, 1.79601515, 2.69201609])

    Integrating across the antimeridian (dateline) by default does not
    recast the resulting longitude:

    >>> u = np.array([1., 1.])
    >>> v = np.array([0., 0.])
    >>> time = np.array([0, 1e5])
    >>> x, y = position_from_velocity(u, v, time, 179.5, 0)
    >>> x
    array([179.5      , 180.3983205])
    >>> y
    array([0., 0.])

    Use the ``clouddrift.sphere.recast_lon`` function to recast the longitudes
    to the desired range:

    >>> from clouddrift.sphere import recast_lon
    >>> recast_lon(x, -180)
    array([ 179.5      , -179.6016795])

    Raises
    ------
    ValueError
        If the input arrays do not have the same shape.
        If the time axis is outside of the valid range ([-1, N-1]).
        If the input coordinate system is not "spherical" or "cartesian".
        If the input integration scheme is not "forward", "backward", or "centered"

    See Also
    --------
    :func:`velocity_from_position`
    """
    # Positions and time arrays must have the same shape.
    if not u.shape == v.shape == time.shape:
        raise ValueError("u, v, and time must have the same shape.")

    # time_axis must be in valid range
    if time_axis < -1 or time_axis > len(u.shape) - 1:
        raise ValueError(
            f"time_axis ({time_axis}) is outside of the valid range ([-1,"
            f" {len(x.shape) - 1}])."
        )

    # Swap axes so that we can differentiate along the last axis.
    # This is a syntax convenience rather than memory access optimization:
    # np.swapaxes returns a view of the array, not a copy, if the input is a
    # NumPy array. Otherwise, it returns a copy. For readability, introduce new
    # variable names so that we can more easily differentiate between the
    # original arrays and those with swapped axes.
    u_ = np.swapaxes(u, time_axis, -1)
    v_ = np.swapaxes(v, time_axis, -1)
    time_ = np.swapaxes(time, time_axis, -1)

    x = np.zeros(u_.shape, dtype=u.dtype)
    y = np.zeros(v_.shape, dtype=v.dtype)

    dt = np.diff(time_)

    if integration_scheme.lower() == "forward":
        x[..., 1:] = np.cumsum(u_[..., :-1] * dt, axis=-1)
        y[..., 1:] = np.cumsum(v_[..., :-1] * dt, axis=-1)
    elif integration_scheme.lower() == "backward":
        x[..., 1:] = np.cumsum(u_[1:] * dt, axis=-1)
        y[..., 1:] = np.cumsum(v_[1:] * dt, axis=-1)
    elif integration_scheme.lower() == "centered":
        x[..., 1:] = np.cumsum(0.5 * (u_[..., :-1] + u_[..., 1:]) * dt, axis=-1)
        y[..., 1:] = np.cumsum(0.5 * (v_[..., :-1] + v_[..., 1:]) * dt, axis=-1)
    else:
        raise ValueError(
            'integration_scheme must be "forward", "backward", or "centered".'
        )

    if coord_system.lower() == "cartesian":
        x += x_origin
        y += y_origin
    elif coord_system.lower() == "spherical":
        dx = np.diff(x)
        dy = np.diff(y)
        distances = np.sqrt(dx**2 + dy**2)
        bearings = np.arctan2(dy, dx)
        x[..., 0], y[..., 0] = x_origin, y_origin
        for n in range(distances.shape[-1]):
            y[..., n + 1], x[..., n + 1] = position_from_distance_and_bearing(
                y[..., n], x[..., n], distances[..., n], bearings[..., n]
            )
    else:
        raise ValueError('coord_system must be "spherical" or "cartesian".')

    return np.swapaxes(x, time_axis, -1), np.swapaxes(y, time_axis, -1)


def velocity_from_position(
    x: np.ndarray,
    y: np.ndarray,
    time: np.ndarray,
    coord_system: Optional[str] = "spherical",
    difference_scheme: Optional[str] = "forward",
    time_axis: Optional[int] = -1,
) -> Tuple[xr.DataArray, xr.DataArray]:
    """Compute velocity from arrays of positions and time.

    x and y can be provided as longitude and latitude in degrees if
    coord_system == "spherical" (default), or as easting and northing if
    coord_system == "cartesian".

    The units of the result are meters per unit of time if
    coord_system == "spherical". For example, if the time is provided in the
    units of seconds, the resulting velocity is in the units of meters per
    second. Otherwise, if coord_system == "cartesian", the units of the
    resulting velocity correspond to the units of the input. For example,
    if zonal and meridional displacements are in the units of kilometers and
    time is in the units of hours, the resulting velocity is in the units of
    kilometers per hour.

    x, y, and time can be multi-dimensional arrays. If the time axis, along
    which the finite differencing is performed, is not the last one (i.e.
    x.shape[-1]), use the time_axis optional argument to specify along which
    axis should the differencing be done. x, y, and time must have the same
    shape.

    Difference scheme can take one of three values:

    #. "forward" (default): finite difference is evaluated as ``dx[i] = dx[i+1] - dx[i]``;
    #. "backward": finite difference is evaluated as ``dx[i] = dx[i] - dx[i-1]``;
    #. "centered": finite difference is evaluated as ``dx[i] = (dx[i+1] - dx[i-1]) / 2``.

    Forward and backward schemes are effectively the same except that the
    position at which the velocity is evaluated is shifted one element down in
    the backward scheme relative to the forward scheme. In the case of a
    forward or backward difference scheme, the last or first element of the
    velocity, respectively, is extrapolated from its neighboring point. In the
    case of a centered difference scheme, the start and end boundary points are
    evaluated using the forward and backward difference scheme, respectively.

    Parameters
    ----------
    x : array_like
        An N-d array of x-positions (longitude in degrees or zonal displacement in any unit)
    y : array_like
        An N-d array of y-positions (latitude in degrees or meridional displacement in any unit)
    time : array_like
        An N-d array of times as floating point values (in any unit)
    coord_system : str, optional
        Coordinate system that x and y arrays are in; possible values are "spherical" (default) or "cartesian".
    difference_scheme : str, optional
        Difference scheme to use; possible values are "forward", "backward", and "centered".
    time_axis : int, optional
        Axis along which to differentiate (default is -1)

    Returns
    -------
    u : np.ndarray
        Zonal velocity
    v : np.ndarray
        Meridional velocity

    Raises
    ------
    ValueError
        If x, y, and time do not have the same shape.
        If time_axis is outside of the valid range.
        If coord_system is not "spherical" or "cartesian".
        If difference_scheme is not "forward", "backward", or "centered".

    See Also
    --------
    :func:`position_from_velocity`
    """

    # Positions and time arrays must have the same shape.
    if not x.shape == y.shape == time.shape:
        raise ValueError("x, y, and time must have the same shape.")

    # time_axis must be in valid range
    if time_axis < -1 or time_axis > len(x.shape) - 1:
        raise ValueError(
            f"time_axis ({time_axis}) is outside of the valid range ([-1,"
            f" {len(x.shape) - 1}])."
        )

    # Swap axes so that we can differentiate along the last axis.
    # This is a syntax convenience rather than memory access optimization:
    # np.swapaxes returns a view of the array, not a copy, if the input is a
    # NumPy array. Otherwise, it returns a copy. For readability, introduce new
    # variable names so that we can more easily differentiate between the
    # original arrays and those with swapped axes.
    x_ = np.swapaxes(x, time_axis, -1)
    y_ = np.swapaxes(y, time_axis, -1)
    time_ = np.swapaxes(time, time_axis, -1)

    dx = np.empty(x_.shape)
    dy = np.empty(y_.shape)
    dt = np.empty(time_.shape)

    # Compute dx, dy, and dt
    if difference_scheme == "forward":
        # All values except the ending boundary value are computed using the
        # 1st order forward differencing. The ending boundary value is
        # computed using the 1st order backward difference.

        # Time
        dt[..., :-1] = np.diff(time_)
        dt[..., -1] = dt[..., -2]

        # Space
        if coord_system == "cartesian":
            dx[..., :-1] = np.diff(x_)
            dx[..., -1] = dx[..., -2]
            dy[..., :-1] = np.diff(y_)
            dy[..., -1] = dy[..., -2]

        elif coord_system == "spherical":
            distances = distance(y_[..., :-1], x_[..., :-1], y_[..., 1:], x_[..., 1:])
            bearings = bearing(y_[..., :-1], x_[..., :-1], y_[..., 1:], x_[..., 1:])
            dx[..., :-1] = distances * np.cos(bearings)
            dx[..., -1] = dx[..., -2]
            dy[..., :-1] = distances * np.sin(bearings)
            dy[..., -1] = dy[..., -2]

        else:
            raise ValueError('coord_system must be "spherical" or "cartesian".')

    elif difference_scheme == "backward":
        # All values except the starting boundary value are computed using the
        # 1st order backward differencing. The starting boundary value is
        # computed using the 1st order forward difference.

        # Time
        dt[..., 1:] = np.diff(time_)
        dt[..., 0] = dt[..., 1]

        # Space
        if coord_system == "cartesian":
            dx[..., 1:] = np.diff(x_)
            dx[..., 0] = dx[..., 1]
            dy[..., 1:] = np.diff(y_)
            dy[..., 0] = dy[..., 1]

        elif coord_system == "spherical":
            distances = distance(y_[..., :-1], x_[..., :-1], y_[..., 1:], x_[..., 1:])
            bearings = bearing(y_[..., :-1], x_[..., :-1], y_[..., 1:], x_[..., 1:])
            dx[..., 1:] = distances * np.cos(bearings)
            dx[..., 0] = dx[..., 1]
            dy[..., 1:] = distances * np.sin(bearings)
            dy[..., 0] = dy[..., 1]

        else:
            raise ValueError('coord_system must be "spherical" or "cartesian".')

    elif difference_scheme == "centered":
        # Inner values are computed using the 2nd order centered differencing.
        # The start and end boundary values are computed using the 1st order
        # forward and backward differencing, respectively.

        # Time
        dt[..., 1:-1] = (time_[..., 2:] - time_[..., :-2]) / 2
        dt[..., 0] = time_[..., 1] - time_[..., 0]
        dt[..., -1] = time_[..., -1] - time_[..., -2]

        # Space
        if coord_system == "cartesian":
            dx[..., 1:-1] = (x_[..., 2:] - x_[..., :-2]) / 2
            dx[..., 0] = x_[..., 1] - x_[..., 0]
            dx[..., -1] = x_[..., -1] - x_[..., -2]
            dy[..., 1:-1] = (y_[..., 2:] - y_[..., :-2]) / 2
            dy[..., 0] = y_[..., 1] - y_[..., 0]
            dy[..., -1] = y_[..., -1] - y_[..., -2]

        elif coord_system == "spherical":
            # Inner values
            y1 = (y_[..., :-2] + y_[..., 1:-1]) / 2
            x1 = (x_[..., :-2] + x_[..., 1:-1]) / 2
            y2 = (y_[..., 2:] + y_[..., 1:-1]) / 2
            x2 = (x_[..., 2:] + x_[..., 1:-1]) / 2
            distances = distance(y1, x1, y2, x2)
            bearings = bearing(y1, x1, y2, x2)
            dx[..., 1:-1] = distances * np.cos(bearings)
            dy[..., 1:-1] = distances * np.sin(bearings)

            # Boundary values
            distance1 = distance(y_[..., 0], x_[..., 0], y_[..., 1], x_[..., 1])
            bearing1 = bearing(y_[..., 0], x_[..., 0], y_[..., 1], x_[..., 1])
            dx[..., 0] = distance1 * np.cos(bearing1)
            dy[..., 0] = distance1 * np.sin(bearing1)
            distance2 = distance(y_[..., -2], x_[..., -2], y_[..., -1], x_[..., -1])
            bearing2 = bearing(y_[..., -2], x_[..., -2], y_[..., -1], x_[..., -1])
            dx[..., -1] = distance2 * np.cos(bearing2)
            dy[..., -1] = distance2 * np.sin(bearing2)

        else:
            raise ValueError('coord_system must be "spherical" or "cartesian".')

    else:
        raise ValueError(
            'difference_scheme must be "forward", "backward", or "centered".'
        )

    # This should avoid an array copy when returning the result
    dx /= dt
    dy /= dt

    return np.swapaxes(dx, time_axis, -1), np.swapaxes(dy, time_axis, -1)


def mask_var(
    var: xr.DataArray, criterion: Union[tuple, list, bool, float, int]
) -> xr.DataArray:
    """Return the mask of a subset of the data matching a test criterion.

    Parameters
    ----------
    var : xr.DataArray
        DataArray to be subset by the criterion
    criterion : Union[tuple, list, bool, float, int]
        The criterion can take three forms:
        - tuple: (min, max) defining a range
        - list: [value1, value2, valueN] defining multiples values
        - scalar: value defining a single value

    Examples
    --------
    >>> x = xr.DataArray(data=np.arange(0, 5))
    >>> mask_var(x, (2, 4))
    <xarray.DataArray (dim_0: 5)>
    array([False, False,  True,  True,  True])
    Dimensions without coordinates: dim_0

    >>> mask_var(x, [0, 2, 4])
    <xarray.DataArray (dim_0: 5)>
    array([ True, False, True,  False, True])
    Dimensions without coordinates: dim_0

    >>> mask_var(x, 4)
    <xarray.DataArray (dim_0: 5)>
    array([False, False, False,  True, False])
    Dimensions without coordinates: dim_0

    Returns
    -------
    mask : xr.DataArray
        The mask of the subset of the data matching the criteria
    """
    if isinstance(criterion, tuple):  # min/max defining range
        mask = np.logical_and(var >= criterion[0], var <= criterion[1])
    elif isinstance(criterion, list):  # select multiple values
        mask = xr.zeros_like(var)
        for v in criterion:
            mask = np.logical_or(mask, var == v)
    else:  # select one specific value
        mask = var == criterion
    return mask


def subset(
    ds: xr.Dataset,
    criteria: dict,
    id_var_name: str = "ID",
    rowsize_var_name: str = "rowsize",
    traj_dim_name: str = "traj",
    obs_dim_name: str = "obs",
) -> xr.Dataset:
    """Subset the dataset as a function of one or many criteria. The criteria are
    passed as a dictionary, where a variable to subset is assigned to either a
    range (valuemin, valuemax), a list [value1, value2, valueN], or a single value.

    This function relies on specific names of the dataset dimensions and the
    rowsize variables. The default expected values are listed in the Parameters
    section, however, if your dataset uses different names for these dimensions
    and variables, you can specify them using the optional arguments.

    Parameters
    ----------
    ds : xr.Dataset
        Lagrangian dataset stored in two-dimensional or ragged array format
    criteria : dict
        dictionary containing the variables and the ranges/values to subset
    id_var_name : str, optional
        Name of the variable containing the ID of the trajectories (default is "ID")
    rowsize_var_name : str, optional
        Name of the variable containing the number of observations per trajectory (default is "rowsize")
    traj_dim_name : str, optional
        Name of the trajectory dimension (default is "traj")
    obs_dim_name : str, optional
        Name of the observation dimension (default is "obs")

    Returns
    -------
    xr.Dataset
        subset Dataset matching the criterion(a)

    Examples
    --------
    Criteria are combined on any data or metadata variables part of the Dataset. The following examples are based on the GDP dataset.

    Retrieve a region, like the Gulf of Mexico, using ranges of latitude and longitude:
    >>> subset(ds, {"lat": (21, 31), "lon": (-98, -78)})

    Retrieve drogued trajectory segments:
    >>> subset(ds, {"drogue_status": True})

    Retrieve trajectory segments with temperature higher than 25°C (303.15K):
    >>> subset(ds, {"sst": (303.15, np.inf)})

    Retrieve specific drifters from their IDs:
    >>> subset(ds, {"ID": [2578, 2582, 2583]})

    Retrieve a specific time period:
    >>> subset(ds, {"time": (np.datetime64("2000-01-01"), np.datetime64("2020-01-31"))})

    Note: To subset time variable, the range has to be defined as a function type of the variable. By default, `xarray` uses `np.datetime64` to represent datetime data. If the datetime data is a `datetime.datetime`, or `pd.Timestamp`, the range would have to be define accordingly.

    Those criteria can also be combined:
    >>> subset(ds, {"lat": (21, 31), "lon": (-98, -78), "drogue_status": True, "sst": (303.15, np.inf), "time": (np.datetime64("2000-01-01"), np.datetime64("2020-01-31"))})

    Raises
    ------
    ValueError
        If one of the variable in a criterion is not found in the Dataset
    """
<<<<<<< HEAD
    mask_traj = xr.DataArray(
        data=np.ones(ds.dims[traj_dim_name], dtype="bool"), dims=[traj_dim_name]
    )
    mask_obs = xr.DataArray(
        data=np.ones(ds.dims[obs_dim_name], dtype="bool"), dims=[obs_dim_name]
    )
=======
    # Here we allow both the CloudDrift ("rowsize") and CF ("count") conventions.
    if "count" in ds.variables:
        rowsize_var = "count"
    elif "rowsize" in ds.variables:
        rowsize_var = "rowsize"
    else:
        raise ValueError(
            "Ragged-array Dataset ds must have a 'count' or 'rowsize' variable."
        )

    mask_traj = xr.DataArray(data=np.ones(ds.dims["traj"], dtype="bool"), dims=["traj"])
    mask_obs = xr.DataArray(data=np.ones(ds.dims["obs"], dtype="bool"), dims=["obs"])
>>>>>>> c02b87d0

    for key in criteria.keys():
        if key in ds:
            if ds[key].dims == ("traj",):
                mask_traj = np.logical_and(mask_traj, mask_var(ds[key], criteria[key]))
            elif ds[key].dims == ("obs",):
                mask_obs = np.logical_and(mask_obs, mask_var(ds[key], criteria[key]))
        else:
            raise ValueError(f"Unknown variable '{key}'.")

    # remove data when trajectories are filtered
<<<<<<< HEAD
    traj_idx = np.insert(np.cumsum(ds[rowsize_var_name].values), 0, 0)
=======
    traj_idx = np.insert(np.cumsum(ds[rowsize_var].values), 0, 0)
>>>>>>> c02b87d0
    for i in np.where(~mask_traj)[0]:
        mask_obs[slice(traj_idx[i], traj_idx[i + 1])] = False

    # remove trajectory completely filtered in mask_obs
    ids = np.repeat(ds[id_var_name].values, ds[rowsize_var_name].values)
    unique_ids_with_mask_obs = np.unique(ids[mask_obs])
    mask_traj = np.logical_and(
        mask_traj, np.in1d(ds[id_var_name], unique_ids_with_mask_obs)
    )

    if not any(mask_traj):
        warnings.warn("No data matches the criteria; returning an empty dataset.")
        return xr.Dataset()
    else:
        # apply the filtering for both dimensions
<<<<<<< HEAD
        ds_sub = ds.isel({traj_dim_name: mask_traj, obs_dim_name: mask_obs})
        # FIXME
        ds_sub[rowsize_var_name].values = segment(
            ds_sub.ids, 0.5, count=segment(ds_sub.ids, -0.5)
=======
        ds_sub = ds.isel({"traj": mask_traj, "obs": mask_obs})
        # update the rowsize
        ds_sub[rowsize_var].values = segment(
            ds_sub.ids, 0.5, rowsize=segment(ds_sub.ids, -0.5)
>>>>>>> c02b87d0
        )
        return ds_sub


def unpack_ragged(
    ragged_array: np.ndarray, rowsize: np.ndarray[int]
) -> list[np.ndarray]:
    """Unpack a ragged array into a list of regular arrays.

    Unpacking a ``np.ndarray`` ragged array is about 2 orders of magnitude
    faster than unpacking an ``xr.DataArray`` ragged array, so unless you need a
    ``DataArray`` as the result, we recommend passing ``np.ndarray`` as input.

    Parameters
    ----------
    ragged_array : array-like
        A ragged_array to unpack
    rowsize : array-like
        An array of integers whose values is the size of each row in the ragged
        array

    Returns
    -------
    list
        A list of array-likes with sizes that correspond to the values in
        rowsize, and types that correspond to the type of ragged_array

    Examples
    --------

    Unpacking longitude arrays from a ragged Xarray Dataset:

    .. code-block:: python

        lon = unpack_ragged(ds.lon, ds["rowsize"]) # return a list[xr.DataArray] (slower)
        lon = unpack_ragged(ds.lon.values, ds["rowsize"]) # return a list[np.ndarray] (faster)

    Looping over trajectories in a ragged Xarray Dataset to compute velocities
    for each:

    .. code-block:: python

        for lon, lat, time in list(zip(
            unpack_ragged(ds.lon.values, ds["rowsize"]),
            unpack_ragged(ds.lat.values, ds["rowsize"]),
            unpack_ragged(ds.time.values, ds["rowsize"])
        )):
            u, v = velocity_from_position(lon, lat, time)
    """
    indices = np.insert(np.cumsum(np.array(rowsize)), 0, 0)
    return [ragged_array[indices[n] : indices[n + 1]] for n in range(indices.size - 1)]<|MERGE_RESOLUTION|>--- conflicted
+++ resolved
@@ -988,27 +988,12 @@
     ValueError
         If one of the variable in a criterion is not found in the Dataset
     """
-<<<<<<< HEAD
     mask_traj = xr.DataArray(
         data=np.ones(ds.dims[traj_dim_name], dtype="bool"), dims=[traj_dim_name]
     )
     mask_obs = xr.DataArray(
         data=np.ones(ds.dims[obs_dim_name], dtype="bool"), dims=[obs_dim_name]
     )
-=======
-    # Here we allow both the CloudDrift ("rowsize") and CF ("count") conventions.
-    if "count" in ds.variables:
-        rowsize_var = "count"
-    elif "rowsize" in ds.variables:
-        rowsize_var = "rowsize"
-    else:
-        raise ValueError(
-            "Ragged-array Dataset ds must have a 'count' or 'rowsize' variable."
-        )
-
-    mask_traj = xr.DataArray(data=np.ones(ds.dims["traj"], dtype="bool"), dims=["traj"])
-    mask_obs = xr.DataArray(data=np.ones(ds.dims["obs"], dtype="bool"), dims=["obs"])
->>>>>>> c02b87d0
 
     for key in criteria.keys():
         if key in ds:
@@ -1020,11 +1005,7 @@
             raise ValueError(f"Unknown variable '{key}'.")
 
     # remove data when trajectories are filtered
-<<<<<<< HEAD
     traj_idx = np.insert(np.cumsum(ds[rowsize_var_name].values), 0, 0)
-=======
-    traj_idx = np.insert(np.cumsum(ds[rowsize_var].values), 0, 0)
->>>>>>> c02b87d0
     for i in np.where(~mask_traj)[0]:
         mask_obs[slice(traj_idx[i], traj_idx[i + 1])] = False
 
@@ -1040,17 +1021,10 @@
         return xr.Dataset()
     else:
         # apply the filtering for both dimensions
-<<<<<<< HEAD
         ds_sub = ds.isel({traj_dim_name: mask_traj, obs_dim_name: mask_obs})
         # FIXME
         ds_sub[rowsize_var_name].values = segment(
             ds_sub.ids, 0.5, count=segment(ds_sub.ids, -0.5)
-=======
-        ds_sub = ds.isel({"traj": mask_traj, "obs": mask_obs})
-        # update the rowsize
-        ds_sub[rowsize_var].values = segment(
-            ds_sub.ids, 0.5, rowsize=segment(ds_sub.ids, -0.5)
->>>>>>> c02b87d0
         )
         return ds_sub
 
