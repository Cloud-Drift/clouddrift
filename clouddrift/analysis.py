"""
This module provides common Lagrangian analysis and transformation
functions.
"""

import numpy as np
from typing import Optional, Tuple, Union, Iterable
import xarray as xr
import pandas as pd
from concurrent import futures
from datetime import timedelta
import warnings
from clouddrift.sphere import distance, bearing, position_from_distance_and_bearing


def apply_ragged(
    func: callable,
    arrays: list[np.ndarray],
    rowsize: list[int],
    *args: tuple,
    rows: Union[int, Iterable[int]] = None,
    executor: futures.Executor = futures.ThreadPoolExecutor(max_workers=None),
    **kwargs: dict,
) -> Union[tuple[np.ndarray], np.ndarray]:
    """Apply a function to a ragged array.

    The function ``func`` will be applied to each contiguous row of ``arrays`` as
    indicated by row sizes ``rowsize``. The output of ``func`` will be
    concatenated into a single ragged array.

    By default this function uses ``concurrent.futures.ThreadPoolExecutor`` to
    run ``func`` in multiple threads. The number of threads can be controlled by
    passing the ``max_workers`` argument to the executor instance passed to
    ``apply_ragged``. Alternatively, you can pass the ``concurrent.futures.ProcessPoolExecutor``
    instance to use processes instead. Passing alternative (3rd party library)
    concurrent executors may work if they follow the same executor interface as
    that of ``concurrent.futures``, however this has not been tested yet.

    Parameters
    ----------
    func : callable
        Function to apply to each row of each ragged array in ``arrays``.
    arrays : list[np.ndarray] or np.ndarray
        An array or a list of arrays to apply ``func`` to.
    rowsize : list
        List of integers specifying the number of data points in each row.
    *args : tuple
        Additional arguments to pass to ``func``.
    rows : int or Iterable[int], optional
        The row(s) of the ragged array to apply ``func`` to. If ``rows`` is
        ``None`` (default), then ``func`` will be applied to all rows.
    executor : concurrent.futures.Executor, optional
        Executor to use for concurrent execution. Default is ``ThreadPoolExecutor``
        with the default number of ``max_workers``.
        Another supported option is ``ProcessPoolExecutor``.
    **kwargs : dict
        Additional keyword arguments to pass to ``func``.

    Returns
    -------
    out : tuple[np.ndarray] or np.ndarray
        Output array(s) from ``func``.

    Examples
    --------

    Using ``velocity_from_position`` with ``apply_ragged``, calculate the velocities of
    multiple particles, the coordinates of which are found in the ragged arrays x, y, and t
    that share row sizes 2, 3, and 4:

    >>> rowsize = [2, 3, 4]
    >>> x = np.array([1, 2, 10, 12, 14, 30, 33, 36, 39])
    >>> y = np.array([0, 1, 2, 3, 4, 5, 6, 7, 8])
    >>> t = np.array([1, 2, 1, 2, 3, 1, 2, 3, 4])
    >>> u1, v1 = apply_ragged(velocity_from_position, [x, y, t], rowsize, coord_system="cartesian")
    array([1., 1., 2., 2., 2., 3., 3., 3., 3.]),
    array([1., 1., 1., 1., 1., 1., 1., 1., 1.]))

    To apply ``func`` to only a subset of rows, use the ``rows`` argument:

    >>> u1, v1 = apply_ragged(velocity_from_position, [x, y, t], rowsize, rows=0, coord_system="cartesian")
    array([1., 1.]),
    array([1., 1.]))
    >>> u1, v1 = apply_ragged(velocity_from_position, [x, y, t], rowsize, rows=[0, 1], coord_system="cartesian")
    array([1., 1., 2., 2., 2.]),
    array([1., 1., 1., 1., 1.]))

    Raises
    ------
    ValueError
        If the sum of ``rowsize`` does not equal the length of ``arrays``.
    IndexError
        If empty ``arrays``.
    """
    # make sure the arrays is iterable
    if type(arrays) not in [list, tuple]:
        arrays = [arrays]
    # validate rowsize
    for arr in arrays:
        if not sum(rowsize) == len(arr):
            raise ValueError("The sum of rowsize must equal the length of arr.")

    # split the array(s) into trajectories
    arrays = [unpack_ragged(arr, rowsize, rows) for arr in arrays]
    iter = [[arrays[i][j] for i in range(len(arrays))] for j in range(len(arrays[0]))]

    # parallel execution
    res = [executor.submit(func, *x, *args, **kwargs) for x in iter]
    res = [r.result() for r in res]

    # concatenate the outputs
    res = [item if isinstance(item, Iterable) else [item] for item in res]

    if isinstance(res[0], tuple):  # more than 1 parameter
        outputs = []
        for i in range(len(res[0])):
            outputs.append(np.concatenate([r[i] for r in res]))
        return tuple(outputs)
    else:
        return np.concatenate(res)


def chunk(
    x: Union[list, np.ndarray, xr.DataArray, pd.Series],
    length: int,
    overlap: int = 0,
    align: str = "start",
) -> np.ndarray:
    """Divide an array ``x`` into equal chunks of length ``length``. The result
    is a 2-dimensional NumPy array of shape ``(num_chunks, length)``. The resulting
    number of chunks is determined based on the length of ``x``, ``length``,
    and ``overlap``.

    ``chunk`` can be combined with :func:`apply_ragged` to chunk a ragged array.

    Parameters
    ----------
    x : list or array-like
        Array to divide into chunks.
    length : int
        The length of each chunk.
    overlap : int, optional
        The number of overlapping array elements across chunks. The default is 0.
        Must be smaller than ``length``. For example, if ``length`` is 4 and
        ``overlap`` is 2, the chunks of ``[0, 1, 2, 3, 4, 5]`` will be
        ``np.array([[0, 1, 2, 3], [2, 3, 4, 5]])``. Negative overlap can be used
        to offset chunks by some number of elements. For example, if ``length``
        is 2 and ``overlap`` is -1, the chunks of ``[0, 1, 2, 3, 4, 5]`` will
        be ``np.array([[0, 1], [3, 4]])``.
    align : str, optional ["start", "middle", "end"]
        If the remainder of the length of ``x`` divided by the chunk ``length`` is a number
        N different from zero, this parameter controls which part of the array will be kept
        into the chunks. If ``align="start"``, the elements at the beginning of the array
        will be part of the chunks and N points are discarded at the end. If `align="middle"`,
        floor(N/2) and ceil(N/2) elements will be discarded from the beginning and the end
        of the array, respectively. If ``align="end"``, the elements at the end of the array
        will be kept, and the `N` first elements are discarded. The default is "start".

    Returns
    -------
    np.ndarray
        2-dimensional array of shape ``(num_chunks, length)``.

    Examples
    --------

    Chunk a simple list; this discards the end elements that exceed the last chunk:

    >>> chunk([1, 2, 3, 4, 5], 2)
    array([[1, 2],
           [3, 4]])

    To discard the starting elements of the array instead, use ``align="end"``:

    >>> chunk([1, 2, 3, 4, 5], 2, align="end")
    array([[2, 3],
           [4, 5]])

    To center the chunks by discarding both ends of the array, use ``align="middle"``:

    >>> chunk([1, 2, 3, 4, 5, 6, 7, 8], 3, align="middle")
    array([[2, 3, 4],
           [5, 6, 7]])

    Specify ``overlap`` to get overlapping chunks:

    >>> chunk([1, 2, 3, 4, 5], 2, overlap=1)
    array([[1, 2],
           [2, 3],
           [3, 4],
           [4, 5]])

    Use ``apply_ragged`` to chunk a ragged array by providing the row sizes;
    notice that you must pass the array to chunk as an array-like, not a list:

    >>> x = np.array([1, 2, 3, 4, 5])
    >>> rowsize = [2, 1, 2]
    >>> apply_ragged(chunk, x, rowsize, 2)
    array([[1, 2],
           [4, 5]])

    Raises
    ------
    ValueError
        If ``length < 0``.
    ValueError
        If ``align not in ["start", "middle", "end"]``.
    ZeroDivisionError
        if ``length == 0``.
    """
    num_chunks = (len(x) - length) // (length - overlap) + 1 if len(x) >= length else 0
    remainder = len(x) - num_chunks * length + (num_chunks - 1) * overlap
    res = np.empty((num_chunks, length), dtype=np.array(x).dtype)

    if align == "start":
        start = 0
    elif align == "middle":
        start = remainder // 2
    elif align == "end":
        start = remainder
    else:
        raise ValueError("align must be one of 'start', 'middle', or 'end'.")

    for n in range(num_chunks):
        end = start + length
        res[n] = x[start:end]
        start = end - overlap

    return res


def prune(
    ragged: Union[list, np.ndarray, pd.Series, xr.DataArray],
    rowsize: Union[list, np.ndarray, pd.Series, xr.DataArray],
    min_rowsize: float,
) -> Tuple[np.ndarray, np.ndarray]:
    """Within a ragged array, removes arrays less than a specified row size.

    Parameters
    ----------
    ragged : np.ndarray or pd.Series or xr.DataArray
        A ragged array.
    rowsize : list or np.ndarray[int] or pd.Series or xr.DataArray[int]
        The size of each row in the input ragged array.
    min_rowsize :
        The minimum row size that will be kept.

    Returns
    -------
    tuple[np.ndarray, np.ndarray]
        A tuple of ragged array and size of each row.

    Examples
    --------
    >>> prune(np.array([1, 2, 3, 0, -1, -2]), np.array([3, 1, 2]),2)
    (array([1, 2, 3, -1, -2]), array([3, 2]))

    Raises
    ------
    ValueError
        If the sum of ``rowsize`` does not equal the length of ``arrays``.
    IndexError
        If empty ``ragged``.

    See Also
    --------
    :func:`segment`, `chunk`
    """

    ragged = apply_ragged(
        lambda x, min_len: x if len(x) >= min_len else np.empty(0, dtype=x.dtype),
        np.array(ragged),
        rowsize,
        min_len=min_rowsize,
    )
    rowsize = apply_ragged(
        lambda x, min_len: x if x >= min_len else np.empty(0, dtype=x.dtype),
        np.array(rowsize),
        np.ones_like(rowsize),
        min_len=min_rowsize,
    )

    return ragged, rowsize


def regular_to_ragged(
    array: np.ndarray, fill_value: float = np.nan
) -> tuple[np.ndarray, np.ndarray]:
    """Convert a two-dimensional array to a ragged array. Fill values in the input array are
    excluded from the output ragged array.

    Parameters
    ----------
    array : np.ndarray
        A two-dimensional array.
    fill_value : float, optional
        Fill value used to determine the bounds of contiguous segments.

    Returns
    -------
    tuple[np.ndarray, np.ndarray]
        A tuple of the ragged array and the size of each row.

    Examples
    --------
    By default, NaN values found in the input regular array are excluded from
    the output ragged array:

    >>> regular_to_ragged(np.array([[1, 2], [3, np.nan], [4, 5]]))
    (array([1., 2., 3., 4., 5.]), array([2, 1, 2]))

    Alternatively, a different fill value can be specified:

    >>> regular_to_ragged(np.array([[1, 2], [3, -999], [4, 5]]), fill_value=-999)
    (array([1., 2., 3., 4., 5.]), array([2, 1, 2]))

    See Also
    --------
    :func:`ragged_to_regular`
    """
    if np.isnan(fill_value):
        valid = ~np.isnan(array)
    else:
        valid = array != fill_value
    return array[valid], np.sum(valid, axis=1)


def ragged_to_regular(
    ragged: Union[np.ndarray, pd.Series, xr.DataArray],
    rowsize: Union[list, np.ndarray, pd.Series, xr.DataArray],
    fill_value: float = np.nan,
) -> np.ndarray:
    """Convert a ragged array to a two-dimensional array such that each contiguous segment
    of a ragged array is a row in the two-dimensional array. Each row of the two-dimensional
    array is padded with NaNs as needed. The length of the first dimension of the output
    array is the length of ``rowsize``. The length of the second dimension is the maximum
    element of ``rowsize``.

    Note: Although this function accepts parameters of type ``xarray.DataArray``,
    passing NumPy arrays is recommended for performance reasons.

    Parameters
    ----------
    ragged : np.ndarray or pd.Series or xr.DataArray
        A ragged array.
    rowsize : list or np.ndarray[int] or pd.Series or xr.DataArray[int]
        The size of each row in the ragged array.
    fill_value : float, optional
        Fill value to use for the trailing elements of each row of the resulting
        regular array.

    Returns
    -------
    np.ndarray
        A two-dimensional array.

    Examples
    --------
    By default, the fill value used is NaN:

    >>> ragged_to_regular(np.array([1, 2, 3, 4, 5]), np.array([2, 1, 2]))
    array([[ 1.,  2.],
           [ 3., nan],
           [ 4.,  5.]])

    You can specify an alternative fill value:

    >>> ragged_to_regular(np.array([1, 2, 3, 4, 5]), np.array([2, 1, 2]), fill_value=999)
    array([[ 1.,    2.],
           [ 3., -999.],
           [ 4.,    5.]])

    See Also
    --------
    :func:`regular_to_ragged`
    """
    res = fill_value * np.ones((len(rowsize), int(max(rowsize))), dtype=ragged.dtype)
    unpacked = unpack_ragged(ragged, rowsize)
    for n in range(len(rowsize)):
        res[n, : int(rowsize[n])] = unpacked[n]
    return res


def segment(
    x: np.ndarray,
    tolerance: Union[float, np.timedelta64, timedelta, pd.Timedelta],
    rowsize: np.ndarray[int] = None,
) -> np.ndarray[int]:
    """Divide an array into segments based on a tolerance value.

    Parameters
    ----------
    x : list, np.ndarray, or xr.DataArray
        An array to divide into segment.
    tolerance : float, np.timedelta64, timedelta, pd.Timedelta
        The maximum signed difference between consecutive points in a segment.
        The array x will be segmented wherever differences exceed the tolerance.
    rowsize : np.ndarray[int], optional
        The size of rows if x is originally a ragged array. If present, x will be
        divided both by gaps that exceed the tolerance, and by the original rows
        of the ragged array.

    Returns
    -------
    np.ndarray[int]
        An array of row sizes that divides the input array into segments.

    Examples
    --------

    The simplest use of ``segment`` is to provide a tolerance value that is
    used to divide an array into segments:

    >>> x = [0, 1, 1, 1, 2, 2, 3, 3, 3, 3, 4]
    >>> segment(x, 0.5)
    array([1, 3, 2, 4, 1])

    If the array is already previously segmented (e.g. multiple rows in
    a ragged array), then the ``rowsize`` argument can be used to preserve
    the original segments:

    >>> x = [0, 1, 1, 1, 2, 2, 3, 3, 3, 3, 4]
    >>> rowsize = [3, 2, 6]
    >>> segment(x, 0.5, rowsize)
    array([1, 2, 1, 1, 1, 4, 1])

    The tolerance can also be negative. In this case, the input array is
    segmented where the negative difference exceeds the negative
    value of the tolerance, i.e. where ``x[n+1] - x[n] < -tolerance``:

    >>> x = [0, 1, 2, 0, 1, 2]
    >>> segment(x, -0.5)
    array([3, 3])

    To segment an array for both positive and negative gaps, invoke the function
    twice, once for a positive tolerance and once for a negative tolerance.
    The result of the first invocation can be passed as the ``rowsize`` argument
    to the first ``segment`` invocation:

    >>> x = [1, 1, 2, 2, 1, 1, 2, 2]
    >>> segment(x, 0.5, rowsize=segment(x, -0.5))
    array([2, 2, 2, 2])

    If the input array contains time objects, the tolerance must be a time interval:

    >>> x = np.array([np.datetime64("2023-01-01"), np.datetime64("2023-01-02"),
                      np.datetime64("2023-01-03"), np.datetime64("2023-02-01"),
                      np.datetime64("2023-02-02")])
    >>> segment(x, np.timedelta64(1, "D"))
    np.array([3, 2])
    """

    # for compatibility with datetime list or np.timedelta64 arrays
    if type(tolerance) in [np.timedelta64, timedelta]:
        tolerance = pd.Timedelta(tolerance)

    if type(tolerance) == pd.Timedelta:
        positive_tol = tolerance >= pd.Timedelta("0 seconds")
    else:
        positive_tol = tolerance >= 0

    if rowsize is None:
        if positive_tol:
            exceeds_tolerance = np.diff(x) > tolerance
        else:
            exceeds_tolerance = np.diff(x) < tolerance
        segment_sizes = np.diff(np.insert(np.where(exceeds_tolerance)[0] + 1, 0, 0))
        segment_sizes = np.append(segment_sizes, len(x) - np.sum(segment_sizes))
        return segment_sizes
    else:
        if not sum(rowsize) == len(x):
            raise ValueError("The sum of rowsize must equal the length of x.")
        segment_sizes = []
        start = 0
        for r in rowsize:
            end = start + int(r)
            segment_sizes.append(segment(x[start:end], tolerance))
            start = end
        return np.concatenate(segment_sizes)


def rowsize_to_index(rowsize: Union[list, np.ndarray, xr.DataArray]) -> np.ndarray:
    """Convert a list of row sizes to a list of indices.

    This function is typically used to obtain the indices of data rows organized
    in a ragged array.

    Parameters
    ----------
    rowsize : list or np.ndarray or xr.DataArray
        A list of row sizes.

    Returns
    -------
    np.ndarray
        A list of indices.

    Examples
    --------

    To obtain the indices within a ragged array of three consecutive rows of sizes 100, 202, and 53:

    >>> rowsize_to_index([100, 202, 53])
    array([0, 100, 302, 355])
    """
    return np.cumsum(np.insert(np.array(rowsize), 0, 0))


def position_from_velocity(
    u: np.ndarray,
    v: np.ndarray,
    time: np.ndarray,
    x_origin: float,
    y_origin: float,
    coord_system: Optional[str] = "spherical",
    integration_scheme: Optional[str] = "forward",
    time_axis: Optional[int] = -1,
) -> Tuple[np.ndarray, np.ndarray]:
    """Compute positions from arrays of velocities and time and a pair of origin
    coordinates.

    The units of the result are degrees if ``coord_system == "spherical"`` (default).
    If ``coord_system == "cartesian"``, the units of the result are equal to the
    units of the input velocities multiplied by the units of the input time.
    For example, if the input velocities are in meters per second and the input
    time is in seconds, the units of the result will be meters.

    Integration scheme can take one of three values:

        1. "forward" (default): integration from x[i] to x[i+1] is performed
            using the velocity at x[i].
        2. "backward": integration from x[i] to x[i+1] is performed using the
            velocity at x[i+1].
        3. "centered": integration from x[i] to x[i+1] is performed using the
            arithmetic average of the velocities at x[i] and x[i+1]. Note that
            this method introduces some error due to the averaging.

    u, v, and time can be multi-dimensional arrays. If the time axis, along
    which the finite differencing is performed, is not the last one (i.e.
    x.shape[-1]), use the ``time_axis`` optional argument to specify along which
    axis should the differencing be done. ``x``, ``y``, and ``time`` must have
    the same shape.

    This function will not do any special handling of longitude ranges. If the
    integrated trajectory crosses the antimeridian (dateline) in either direction, the
    longitude values will not be adjusted to stay in any specific range such
    as [-180, 180] or [0, 360]. If you need your longitudes to be in a specific
    range, recast the resulting longitude from this function using the function
    :func:`clouddrift.sphere.recast_lon`.

    Parameters
    ----------
    u : np.ndarray
        An array of eastward velocities.
    v : np.ndarray
        An array of northward velocities.
    time : np.ndarray
        An array of time values.
    x_origin : float
        Origin x-coordinate or origin longitude.
    y_origin : float
        Origin y-coordinate or origin latitude.
    coord_system : str, optional
        The coordinate system of the input. Can be "spherical" or "cartesian".
        Default is "spherical".
    integration_scheme : str, optional
        The difference scheme to use for computing the position. Can be
        "forward" or "backward". Default is "forward".
    time_axis : int, optional
        The axis of the time array. Default is -1, which corresponds to the
        last axis.

    Returns
    -------
    x : np.ndarray
        An array of zonal displacements or longitudes.
    y : np.ndarray
        An array of meridional displacements or latitudes.

    Examples
    --------

    Simple integration on a plane, using the forward scheme by default:

    >>> import numpy as np
    >>> from clouddrift.analysis import position_from_velocity
    >>> u = np.array([1., 2., 3., 4.])
    >>> v = np.array([1., 1., 1., 1.])
    >>> time = np.array([0., 1., 2., 3.])
    >>> x, y = position_from_velocity(u, v, time, 0, 0, coord_system="cartesian")
    >>> x
    array([0., 1., 3., 6.])
    >>> y
    array([0., 1., 2., 3.])

    As above, but using centered scheme:

    >>> x, y = position_from_velocity(u, v, time, 0, 0, coord_system="cartesian", integration_scheme="centered")
    >>> x
    array([0., 1.5, 4., 7.5])
    >>> y
    array([0., 1., 2., 3.])

    Simple integration on a sphere (default):

    >>> u = np.array([1., 2., 3., 4.])
    >>> v = np.array([1., 1., 1., 1.])
    >>> time = np.array([0., 1., 2., 3.]) * 1e5
    >>> x, y = position_from_velocity(u, v, time, 0, 0)
    >>> x
    array([0.        , 0.89839411, 2.69584476, 5.39367518])
    >>> y
    array([0.        , 0.89828369, 1.79601515, 2.69201609])

    Integrating across the antimeridian (dateline) by default does not
    recast the resulting longitude:

    >>> u = np.array([1., 1.])
    >>> v = np.array([0., 0.])
    >>> time = np.array([0, 1e5])
    >>> x, y = position_from_velocity(u, v, time, 179.5, 0)
    >>> x
    array([179.5      , 180.3983205])
    >>> y
    array([0., 0.])

    Use the ``clouddrift.sphere.recast_lon`` function to recast the longitudes
    to the desired range:

    >>> from clouddrift.sphere import recast_lon
    >>> recast_lon(x, -180)
    array([ 179.5      , -179.6016795])

    Raises
    ------
    ValueError
        If u and v do not have the same shape.
        If the time axis is outside of the valid range ([-1, N-1]).
        If lengths of x, y, and time along time_axis are not equal.
        If the input coordinate system is not "spherical" or "cartesian".
        If the input integration scheme is not "forward", "backward", or "centered"

    See Also
    --------
    :func:`velocity_from_position`
    """
    # Velocity arrays must have the same shape.
    # Although the exception would be raised further down in the function,
    # we do the check here for a clearer error message.
    if not u.shape == u.shape:
        raise ValueError("u and v must have the same shape.")

    # time_axis must be in valid range
    if time_axis < -1 or time_axis > len(u.shape) - 1:
        raise ValueError(
            f"time_axis ({time_axis}) is outside of the valid range ([-1,"
            f" {len(x.shape) - 1}])."
        )

    # Input arrays must have the same length along the time axis.
    if not u.shape[time_axis] == v.shape[time_axis] == time.shape[time_axis]:
        raise ValueError(
            f"u, v, and time must have the same length along the time axis "
            f"({time_axis})."
        )

    # Swap axes so that we can differentiate along the last axis.
    # This is a syntax convenience rather than memory access optimization:
    # np.swapaxes returns a view of the array, not a copy, if the input is a
    # NumPy array. Otherwise, it returns a copy. For readability, introduce new
    # variable names so that we can more easily differentiate between the
    # original arrays and those with swapped axes.
    u_ = np.swapaxes(u, time_axis, -1)
    v_ = np.swapaxes(v, time_axis, -1)
    time_ = np.swapaxes(time, time_axis, -1)

    x = np.zeros(u_.shape, dtype=u.dtype)
    y = np.zeros(v_.shape, dtype=v.dtype)

    dt = np.diff(time_)

    if integration_scheme.lower() == "forward":
        x[..., 1:] = np.cumsum(u_[..., :-1] * dt, axis=-1)
        y[..., 1:] = np.cumsum(v_[..., :-1] * dt, axis=-1)
    elif integration_scheme.lower() == "backward":
        x[..., 1:] = np.cumsum(u_[1:] * dt, axis=-1)
        y[..., 1:] = np.cumsum(v_[1:] * dt, axis=-1)
    elif integration_scheme.lower() == "centered":
        x[..., 1:] = np.cumsum(0.5 * (u_[..., :-1] + u_[..., 1:]) * dt, axis=-1)
        y[..., 1:] = np.cumsum(0.5 * (v_[..., :-1] + v_[..., 1:]) * dt, axis=-1)
    else:
        raise ValueError(
            'integration_scheme must be "forward", "backward", or "centered".'
        )

    if coord_system.lower() == "cartesian":
        x += x_origin
        y += y_origin
    elif coord_system.lower() == "spherical":
        dx = np.diff(x)
        dy = np.diff(y)
        distances = np.sqrt(dx**2 + dy**2)
        bearings = np.arctan2(dy, dx)
        x[..., 0], y[..., 0] = x_origin, y_origin
        for n in range(distances.shape[-1]):
            y[..., n + 1], x[..., n + 1] = position_from_distance_and_bearing(
                y[..., n], x[..., n], distances[..., n], bearings[..., n]
            )
    else:
        raise ValueError('coord_system must be "spherical" or "cartesian".')

    return np.swapaxes(x, time_axis, -1), np.swapaxes(y, time_axis, -1)


def velocity_from_position(
    x: np.ndarray,
    y: np.ndarray,
    time: np.ndarray,
    coord_system: Optional[str] = "spherical",
    difference_scheme: Optional[str] = "forward",
    time_axis: Optional[int] = -1,
) -> Tuple[xr.DataArray, xr.DataArray]:
    """Compute velocity from arrays of positions and time.

    x and y can be provided as longitude and latitude in degrees if
    coord_system == "spherical" (default), or as easting and northing if
    coord_system == "cartesian".

    The units of the result are meters per unit of time if
    coord_system == "spherical". For example, if the time is provided in the
    units of seconds, the resulting velocity is in the units of meters per
    second. Otherwise, if coord_system == "cartesian", the units of the
    resulting velocity correspond to the units of the input. For example,
    if zonal and meridional displacements are in the units of kilometers and
    time is in the units of hours, the resulting velocity is in the units of
    kilometers per hour.

    x, y, and time can be multi-dimensional arrays. If the time axis, along
    which the finite differencing is performed, is not the last one (i.e.
    x.shape[-1]), use the time_axis optional argument to specify along which
    axis should the differencing be done. x, y, and time must have the same
    shape.

    Difference scheme can take one of three values:

    #. "forward" (default): finite difference is evaluated as ``dx[i] = dx[i+1] - dx[i]``;
    #. "backward": finite difference is evaluated as ``dx[i] = dx[i] - dx[i-1]``;
    #. "centered": finite difference is evaluated as ``dx[i] = (dx[i+1] - dx[i-1]) / 2``.

    Forward and backward schemes are effectively the same except that the
    position at which the velocity is evaluated is shifted one element down in
    the backward scheme relative to the forward scheme. In the case of a
    forward or backward difference scheme, the last or first element of the
    velocity, respectively, is extrapolated from its neighboring point. In the
    case of a centered difference scheme, the start and end boundary points are
    evaluated using the forward and backward difference scheme, respectively.

    Parameters
    ----------
    x : array_like
        An N-d array of x-positions (longitude in degrees or zonal displacement in any unit)
    y : array_like
        An N-d array of y-positions (latitude in degrees or meridional displacement in any unit)
    time : array_like
        An N-d array of times as floating point values (in any unit)
    coord_system : str, optional
        Coordinate system that x and y arrays are in; possible values are "spherical" (default) or "cartesian".
    difference_scheme : str, optional
        Difference scheme to use; possible values are "forward", "backward", and "centered".
    time_axis : int, optional
        Axis along which to differentiate (default is -1)

    Returns
    -------
    u : np.ndarray
        Zonal velocity
    v : np.ndarray
        Meridional velocity

    Raises
    ------
    ValueError
        If x and y do not have the same shape.
        If time_axis is outside of the valid range.
        If lengths of x, y, and time along time_axis are not equal.
        If coord_system is not "spherical" or "cartesian".
        If difference_scheme is not "forward", "backward", or "centered".

    See Also
    --------
    :func:`position_from_velocity`
    """

    # Position arrays must have the same shape.
    # Although the exception would be raised further down in the function,
    # we do the check here for a clearer error message.
    if not x.shape == y.shape:
        raise ValueError("x and y arrays must have the same shape.")

    # time_axis must be in valid range
    if time_axis < -1 or time_axis > len(x.shape) - 1:
        raise ValueError(
            f"time_axis ({time_axis}) is outside of the valid range ([-1,"
            f" {len(x.shape) - 1}])."
        )

    # Input arrays must have the same length along the time axis.
    if not x.shape[time_axis] == y.shape[time_axis] == time.shape[time_axis]:
        raise ValueError(
            f"x, y, and time must have the same length along the time axis "
            f"({time_axis})."
        )

    # Swap axes so that we can differentiate along the last axis.
    # This is a syntax convenience rather than memory access optimization:
    # np.swapaxes returns a view of the array, not a copy, if the input is a
    # NumPy array. Otherwise, it returns a copy. For readability, introduce new
    # variable names so that we can more easily differentiate between the
    # original arrays and those with swapped axes.
    x_ = np.swapaxes(x, time_axis, -1)
    y_ = np.swapaxes(y, time_axis, -1)
    time_ = np.swapaxes(time, time_axis, -1)

    dx = np.empty(x_.shape)
    dy = np.empty(y_.shape)
    dt = np.empty(time_.shape)

    # Compute dx, dy, and dt
    if difference_scheme == "forward":
        # All values except the ending boundary value are computed using the
        # 1st order forward differencing. The ending boundary value is
        # computed using the 1st order backward difference.

        # Time
        dt[..., :-1] = np.diff(time_)
        dt[..., -1] = dt[..., -2]

        # Space
        if coord_system == "cartesian":
            dx[..., :-1] = np.diff(x_)
            dx[..., -1] = dx[..., -2]
            dy[..., :-1] = np.diff(y_)
            dy[..., -1] = dy[..., -2]

        elif coord_system == "spherical":
            distances = distance(y_[..., :-1], x_[..., :-1], y_[..., 1:], x_[..., 1:])
            bearings = bearing(y_[..., :-1], x_[..., :-1], y_[..., 1:], x_[..., 1:])
            dx[..., :-1] = distances * np.cos(bearings)
            dx[..., -1] = dx[..., -2]
            dy[..., :-1] = distances * np.sin(bearings)
            dy[..., -1] = dy[..., -2]

        else:
            raise ValueError('coord_system must be "spherical" or "cartesian".')

    elif difference_scheme == "backward":
        # All values except the starting boundary value are computed using the
        # 1st order backward differencing. The starting boundary value is
        # computed using the 1st order forward difference.

        # Time
        dt[..., 1:] = np.diff(time_)
        dt[..., 0] = dt[..., 1]

        # Space
        if coord_system == "cartesian":
            dx[..., 1:] = np.diff(x_)
            dx[..., 0] = dx[..., 1]
            dy[..., 1:] = np.diff(y_)
            dy[..., 0] = dy[..., 1]

        elif coord_system == "spherical":
            distances = distance(y_[..., :-1], x_[..., :-1], y_[..., 1:], x_[..., 1:])
            bearings = bearing(y_[..., :-1], x_[..., :-1], y_[..., 1:], x_[..., 1:])
            dx[..., 1:] = distances * np.cos(bearings)
            dx[..., 0] = dx[..., 1]
            dy[..., 1:] = distances * np.sin(bearings)
            dy[..., 0] = dy[..., 1]

        else:
            raise ValueError('coord_system must be "spherical" or "cartesian".')

    elif difference_scheme == "centered":
        # Inner values are computed using the 2nd order centered differencing.
        # The start and end boundary values are computed using the 1st order
        # forward and backward differencing, respectively.

        # Time
        dt[..., 1:-1] = (time_[..., 2:] - time_[..., :-2]) / 2
        dt[..., 0] = time_[..., 1] - time_[..., 0]
        dt[..., -1] = time_[..., -1] - time_[..., -2]

        # Space
        if coord_system == "cartesian":
            dx[..., 1:-1] = (x_[..., 2:] - x_[..., :-2]) / 2
            dx[..., 0] = x_[..., 1] - x_[..., 0]
            dx[..., -1] = x_[..., -1] - x_[..., -2]
            dy[..., 1:-1] = (y_[..., 2:] - y_[..., :-2]) / 2
            dy[..., 0] = y_[..., 1] - y_[..., 0]
            dy[..., -1] = y_[..., -1] - y_[..., -2]

        elif coord_system == "spherical":
            # Inner values
            y1 = (y_[..., :-2] + y_[..., 1:-1]) / 2
            x1 = (x_[..., :-2] + x_[..., 1:-1]) / 2
            y2 = (y_[..., 2:] + y_[..., 1:-1]) / 2
            x2 = (x_[..., 2:] + x_[..., 1:-1]) / 2
            distances = distance(y1, x1, y2, x2)
            bearings = bearing(y1, x1, y2, x2)
            dx[..., 1:-1] = distances * np.cos(bearings)
            dy[..., 1:-1] = distances * np.sin(bearings)

            # Boundary values
            distance1 = distance(y_[..., 0], x_[..., 0], y_[..., 1], x_[..., 1])
            bearing1 = bearing(y_[..., 0], x_[..., 0], y_[..., 1], x_[..., 1])
            dx[..., 0] = distance1 * np.cos(bearing1)
            dy[..., 0] = distance1 * np.sin(bearing1)
            distance2 = distance(y_[..., -2], x_[..., -2], y_[..., -1], x_[..., -1])
            bearing2 = bearing(y_[..., -2], x_[..., -2], y_[..., -1], x_[..., -1])
            dx[..., -1] = distance2 * np.cos(bearing2)
            dy[..., -1] = distance2 * np.sin(bearing2)

        else:
            raise ValueError('coord_system must be "spherical" or "cartesian".')

    else:
        raise ValueError(
            'difference_scheme must be "forward", "backward", or "centered".'
        )

    # This should avoid an array copy when returning the result
    dx /= dt
    dy /= dt

    return np.swapaxes(dx, time_axis, -1), np.swapaxes(dy, time_axis, -1)


def mask_var(
    var: xr.DataArray,
    criterion: Union[tuple, list, np.ndarray, xr.DataArray, bool, float, int],
) -> xr.DataArray:
    """Return the mask of a subset of the data matching a test criterion.

    Parameters
    ----------
    var : xr.DataArray
        DataArray to be subset by the criterion
    criterion : array-like
        The criterion can take three forms:
        - tuple: (min, max) defining a range
        - list, np.ndarray, or xr.DataArray: An array-like defining multiples values
        - scalar: value defining a single value

    Examples
    --------
    >>> x = xr.DataArray(data=np.arange(0, 5))
    >>> mask_var(x, (2, 4))
    <xarray.DataArray (dim_0: 5)>
    array([False, False,  True,  True,  True])
    Dimensions without coordinates: dim_0

    >>> mask_var(x, [0, 2, 4])
    <xarray.DataArray (dim_0: 5)>
    array([ True, False, True,  False, True])
    Dimensions without coordinates: dim_0

    >>> mask_var(x, 4)
    <xarray.DataArray (dim_0: 5)>
    array([False, False, False,  True, False])
    Dimensions without coordinates: dim_0

    Returns
    -------
    mask : xr.DataArray
        The mask of the subset of the data matching the criteria
    """
    if isinstance(criterion, tuple):  # min/max defining range
        mask = np.logical_and(var >= criterion[0], var <= criterion[1])
    elif isinstance(
        criterion, (list, np.ndarray, xr.DataArray)
    ):  # select multiple values
        # Ensure we define the mask as boolean, otherwise it will inherit
        # the dtype of the variable which may be a string, object, or other.
        mask = xr.zeros_like(var, dtype=bool)
        for v in criterion:
            mask = np.logical_or(mask, var == v)
    else:  # select one specific value
        mask = var == criterion
    return mask


def subset(
    ds: xr.Dataset,
    criteria: dict,
    id_var_name: str = "ID",
    rowsize_var_name: str = "rowsize",
    traj_dim_name: str = "traj",
    obs_dim_name: str = "obs",
) -> xr.Dataset:
    """Subset the dataset as a function of one or many criteria. The criteria are
    passed as a dictionary, where a variable to subset is assigned to either a
    range (valuemin, valuemax), a list [value1, value2, valueN], or a single value.

    This function relies on specific names of the dataset dimensions and the
    rowsize variables. The default expected values are listed in the Parameters
    section, however, if your dataset uses different names for these dimensions
    and variables, you can specify them using the optional arguments.

    Parameters
    ----------
    ds : xr.Dataset
        Lagrangian dataset stored in two-dimensional or ragged array format
    criteria : dict
        dictionary containing the variables and the ranges/values to subset
    id_var_name : str, optional
        Name of the variable containing the ID of the trajectories (default is "ID")
    rowsize_var_name : str, optional
        Name of the variable containing the number of observations per trajectory (default is "rowsize")
    traj_dim_name : str, optional
        Name of the trajectory dimension (default is "traj")
    obs_dim_name : str, optional
        Name of the observation dimension (default is "obs")

    Returns
    -------
    xr.Dataset
        subset Dataset matching the criterion(a)

    Examples
    --------
    Criteria are combined on any data or metadata variables part of the Dataset. The following examples are based on the GDP dataset.

    Retrieve a region, like the Gulf of Mexico, using ranges of latitude and longitude:
    >>> subset(ds, {"lat": (21, 31), "lon": (-98, -78)})

    Retrieve drogued trajectory segments:
    >>> subset(ds, {"drogue_status": True})

    Retrieve trajectory segments with temperature higher than 25°C (303.15K):
    >>> subset(ds, {"sst": (303.15, np.inf)})

    Retrieve specific drifters from their IDs:
    >>> subset(ds, {"ID": [2578, 2582, 2583]})

    Retrieve a specific time period:
    >>> subset(ds, {"time": (np.datetime64("2000-01-01"), np.datetime64("2020-01-31"))})

    Note that to subset time variable, the range has to be defined as a function
    type of the variable. By default, ``xarray`` uses ``np.datetime64`` to
    represent datetime data. If the datetime data is a ``datetime.datetime``, or
    ``pd.Timestamp``, the range would have to be defined accordingly.

    Those criteria can also be combined:
    >>> subset(ds, {"lat": (21, 31), "lon": (-98, -78), "drogue_status": True, "sst": (303.15, np.inf), "time": (np.datetime64("2000-01-01"), np.datetime64("2020-01-31"))})

    Raises
    ------
    ValueError
        If one of the variable in a criterion is not found in the Dataset
    """
    mask_traj = xr.DataArray(
        data=np.ones(ds.dims[traj_dim_name], dtype="bool"), dims=[traj_dim_name]
    )
    mask_obs = xr.DataArray(
        data=np.ones(ds.dims[obs_dim_name], dtype="bool"), dims=[obs_dim_name]
    )

    for key in criteria.keys():
        if key in ds:
            if ds[key].dims == (traj_dim_name,):
                mask_traj = np.logical_and(mask_traj, mask_var(ds[key], criteria[key]))
            elif ds[key].dims == (obs_dim_name,):
                mask_obs = np.logical_and(mask_obs, mask_var(ds[key], criteria[key]))
        else:
            raise ValueError(f"Unknown variable '{key}'.")

    # remove data when trajectories are filtered
    traj_idx = rowsize_to_index(ds[rowsize_var_name].values)
    for i in np.where(~mask_traj)[0]:
        mask_obs[slice(traj_idx[i], traj_idx[i + 1])] = False

    # remove trajectory completely filtered in mask_obs
    ids_with_mask_obs = np.repeat(ds[id_var_name].values, ds[rowsize_var_name].values)[
        mask_obs
    ]
    mask_traj = np.logical_and(
        mask_traj, np.in1d(ds[id_var_name], np.unique(ids_with_mask_obs))
    )

    if not any(mask_traj):
        warnings.warn("No data matches the criteria; returning an empty dataset.")
        return xr.Dataset()
    else:
        # apply the filtering for both dimensions
        ds_sub = ds.isel({traj_dim_name: mask_traj, obs_dim_name: mask_obs})
        _, unique_idx, sorted_rowsize = np.unique(
            ids_with_mask_obs, return_index=True, return_counts=True
        )
        ds_sub[rowsize_var_name].values = sorted_rowsize[np.argsort(unique_idx)]
        return ds_sub


def unpack_ragged(
    ragged_array: np.ndarray,
    rowsize: np.ndarray[int],
    rows: Union[int, Iterable[int]] = None,
) -> list[np.ndarray]:
    """Unpack a ragged array into a list of regular arrays.

    Unpacking a ``np.ndarray`` ragged array is about 2 orders of magnitude
    faster than unpacking an ``xr.DataArray`` ragged array, so unless you need a
    ``DataArray`` as the result, we recommend passing ``np.ndarray`` as input.

    Parameters
    ----------
    ragged_array : array-like
        A ragged_array to unpack
    rowsize : array-like
        An array of integers whose values is the size of each row in the ragged
        array
    rows : int or Iterable[int], optional
        A row or list of rows to unpack. Default is None, which unpacks all rows.

    Returns
    -------
    list
        A list of array-likes with sizes that correspond to the values in
        rowsize, and types that correspond to the type of ragged_array

    Examples
    --------

    Unpacking longitude arrays from a ragged Xarray Dataset:

    .. code-block:: python

        lon = unpack_ragged(ds.lon, ds["rowsize"]) # return a list[xr.DataArray] (slower)
        lon = unpack_ragged(ds.lon.values, ds["rowsize"]) # return a list[np.ndarray] (faster)
        first_lon = unpack_ragged(ds.lon.values, ds["rowsize"], rows=0) # return only the first row
        first_two_lons = unpack_ragged(ds.lon.values, ds["rowsize"], rows=[0, 1]) # return first two rows

    Looping over trajectories in a ragged Xarray Dataset to compute velocities
    for each:

    .. code-block:: python

        for lon, lat, time in list(zip(
            unpack_ragged(ds.lon.values, ds["rowsize"]),
            unpack_ragged(ds.lat.values, ds["rowsize"]),
            unpack_ragged(ds.time.values, ds["rowsize"])
        )):
            u, v = velocity_from_position(lon, lat, time)
    """
<<<<<<< HEAD
    indices = np.insert(np.cumsum(np.array(rowsize)), 0, 0)

    if rows is None:
        rows = range(indices.size - 1)
    if isinstance(rows, int):
        rows = [rows]

    return [ragged_array[indices[n] : indices[n + 1]] for n in rows]
=======
    indices = rowsize_to_index(rowsize)
    return [ragged_array[indices[n] : indices[n + 1]] for n in range(indices.size - 1)]
>>>>>>> c946dc36
<|MERGE_RESOLUTION|>--- conflicted
+++ resolved
@@ -1151,7 +1151,6 @@
         )):
             u, v = velocity_from_position(lon, lat, time)
     """
-<<<<<<< HEAD
     indices = np.insert(np.cumsum(np.array(rowsize)), 0, 0)
 
     if rows is None:
@@ -1159,8 +1158,4 @@
     if isinstance(rows, int):
         rows = [rows]
 
-    return [ragged_array[indices[n] : indices[n + 1]] for n in rows]
-=======
-    indices = rowsize_to_index(rowsize)
-    return [ragged_array[indices[n] : indices[n + 1]] for n in range(indices.size - 1)]
->>>>>>> c946dc36
+    return [ragged_array[indices[n] : indices[n + 1]] for n in rows]