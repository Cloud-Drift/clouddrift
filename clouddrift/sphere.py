import numpy as np
from typing import Optional


def rot(x: np.ndarray) -> np.ndarray:
    """Rotate and return the complex phase of x.

    Parameters
    ----------
    x : np.ndarray
        An N-d array of angles in radians

    Returns
    -------
    np.ndarray
        Rotated and complex phase of x
<<<<<<< HEAD
=======

    Examples
    --------

    .. code-block:: python

        rot(0) # (1+0j)
        rot(np.pi / 2) # approx. (0+1j)
        rot(np.pi) # approx. (-1+0j)
        rot(3 * np.pi / 2) # approx. (0-1j)
    """
    x = np.mod(x + np.pi, 2 * np.pi) - np.pi  # convert to [-pi, pi]
    return np.exp(1j * x)
>>>>>>> 16025efc

    Examples
    --------

<<<<<<< HEAD
    .. code-block:: python

        rot(0) # (1+0j)
        rot(np.pi / 2) # approx. (0+1j)
        rot(np.pi) # approx. (-1+0j)
        rot(3 * np.pi / 2) # approx. (0-1j)
    """
    return np.exp(1j * x)


def recast_lon(lon: np.ndarray, lon0: Optional[float] = -180) -> np.ndarray:
=======
def recast_longitude(lon: np.ndarray, lon0: Optional[float] = -180) -> np.ndarray:
>>>>>>> 16025efc
    """Recast (convert) longitude values to a selected range of 360 degrees
    starting from ``lon0``.

    Parameters
    ----------
    lon : np.ndarray
        An N-d array of longitudes in degrees
    lon0 : float, optional
        Starting longitude of the recasted range (default -180).

    Returns
    -------
    np.ndarray
        Converted longitudes in the range `[lon0, lon0+360]`

    Examples
    --------
<<<<<<< HEAD

    By default, ``recast_lon`` converts longitude values to the range
    `[-180, 180]`:

    .. code-block:: python

        recast_lon(200) # -160

=======

    By default, ``recast_longitude`` converts longitude values to the range
    `[-180, 180]`:

    .. code-block:: python

        recast_longitude(200) # -160

>>>>>>> 16025efc
    The range of the output longitude is controlled by ``lon0``.
    For example, with ``lon0 = 0``, the longitude values are converted to the
    range `[0, 360]`.

    .. code-block:: python

<<<<<<< HEAD
        recast_lon(200, -180) # -160
=======
        recast_longitude(200, -180) # -160
>>>>>>> 16025efc

    With ``lon0 = 20``, longitude values are converted to range `[20, 380]`,
    which can be useful to avoid cutting the major ocean basins.

    .. code-block:: python

<<<<<<< HEAD
        recast_lon(10, 20) # 370
=======
        recast_longitude(10, 20) # 370
>>>>>>> 16025efc

    """

    if np.isscalar(lon):
        lon = np.array([lon])

    return (
        np.mod(
            np.divide(360, 2 * np.pi)
            * np.unwrap(np.angle(rot(np.divide(2 * np.pi, 360) * (lon - lon0)))),
            360,
        )
        + lon0
    )


def recast_lon360(lon: np.ndarray) -> np.ndarray:
    """Recast (convert) longitude values to the range `[0, 360]`."""
    return recast_lon(lon, 0)


def recast_lon180(lon: np.ndarray) -> np.ndarray:
    """Recast (convert) longitude values to the range `[-180, 180]`."""
    return recast_lon(lon, -180)<|MERGE_RESOLUTION|>--- conflicted
+++ resolved
@@ -14,8 +14,6 @@
     -------
     np.ndarray
         Rotated and complex phase of x
-<<<<<<< HEAD
-=======
 
     Examples
     --------
@@ -27,28 +25,10 @@
         rot(np.pi) # approx. (-1+0j)
         rot(3 * np.pi / 2) # approx. (0-1j)
     """
-    x = np.mod(x + np.pi, 2 * np.pi) - np.pi  # convert to [-pi, pi]
-    return np.exp(1j * x)
->>>>>>> 16025efc
-
-    Examples
-    --------
-
-<<<<<<< HEAD
-    .. code-block:: python
-
-        rot(0) # (1+0j)
-        rot(np.pi / 2) # approx. (0+1j)
-        rot(np.pi) # approx. (-1+0j)
-        rot(3 * np.pi / 2) # approx. (0-1j)
-    """
     return np.exp(1j * x)
 
 
 def recast_lon(lon: np.ndarray, lon0: Optional[float] = -180) -> np.ndarray:
-=======
-def recast_longitude(lon: np.ndarray, lon0: Optional[float] = -180) -> np.ndarray:
->>>>>>> 16025efc
     """Recast (convert) longitude values to a selected range of 360 degrees
     starting from ``lon0``.
 
@@ -66,7 +46,6 @@
 
     Examples
     --------
-<<<<<<< HEAD
 
     By default, ``recast_lon`` converts longitude values to the range
     `[-180, 180]`:
@@ -75,41 +54,21 @@
 
         recast_lon(200) # -160
 
-=======
-
-    By default, ``recast_longitude`` converts longitude values to the range
-    `[-180, 180]`:
-
-    .. code-block:: python
-
-        recast_longitude(200) # -160
-
->>>>>>> 16025efc
     The range of the output longitude is controlled by ``lon0``.
     For example, with ``lon0 = 0``, the longitude values are converted to the
     range `[0, 360]`.
 
     .. code-block:: python
 
-<<<<<<< HEAD
         recast_lon(200, -180) # -160
-=======
-        recast_longitude(200, -180) # -160
->>>>>>> 16025efc
 
     With ``lon0 = 20``, longitude values are converted to range `[20, 380]`,
     which can be useful to avoid cutting the major ocean basins.
 
     .. code-block:: python
 
-<<<<<<< HEAD
         recast_lon(10, 20) # 370
-=======
-        recast_longitude(10, 20) # 370
->>>>>>> 16025efc
-
     """
-
     if np.isscalar(lon):
         lon = np.array([lon])
 
