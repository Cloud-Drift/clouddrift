--- conflicted
+++ resolved
@@ -4,13 +4,9 @@
 functions to project from tangent plane to sphere and vice versa.
 """
 
-from clouddrift import haversine
 import numpy as np
-<<<<<<< HEAD
 from typing import Optional, Tuple
-=======
 import xarray as xr
-from typing import Optional, Tuple
 
 EARTH_RADIUS_METERS = 6.3781e6
 
@@ -27,14 +23,21 @@
     where (φ, λ) is (lat, lon) in radians and r is the radius of the sphere in
     meters.
 
-    Args:
-        lat1 (array_like): Latitudes of the first set of points, in degrees
-        lon1 (array_like): Longitudes of the first set of points, in degrees
-        lat2 (array_like): Latitudes of the second set of points, in degrees
-        lon2 (array_like): Longitudes of the second set of points, in degrees
-
-    Returns:
-        out (array_like): Great circle distance
+    Parameters
+    ----------
+    lat1 : np.ndarray
+        Latitudes of the first set of points, in degrees
+    lon1 : np.ndarray
+        Longitudes of the first set of points, in degrees
+    lat2 : np.ndarray
+        Latitudes of the second set of points, in degrees
+    lon2 : np.ndarray
+        Longitudes of the second set of points, in degrees
+
+    Returns
+    -------
+    out : np.ndarray
+        Great circle distance
     """
 
     # Input coordinates are in degrees; convert to radians.
@@ -81,14 +84,21 @@
     where (φ, λ) is (lat, lon) and θ is bearing, all in radians.
     Bearing is defined as zero toward East and positive counterclockwise.
 
-    Args:
-        lat1 (array_like): Latitudes of the first set of points, in degrees
-        lon1 (array_like): Longitudes of the first set of points, in degrees
-        lat2 (array_like): Latitudes of the second set of points, in degrees
-        lon2 (array_like): Longitudes of the second set of points, in degrees
-
-    Returns:
-        theta (array_like): Bearing angles in radians
+    Parameters
+    ----------
+    lat1 : np.ndarray
+        Latitudes of the first set of points, in degrees
+    lon1 : np.ndarray
+        Longitudes of the first set of points, in degrees
+    lat2 : np.ndarray
+        Latitudes of the second set of points, in degrees
+    lon2 : np.ndarray
+        Longitudes of the second set of points, in degrees
+
+    Returns
+    -------
+    theta : np.ndarray
+        Bearing angles in radians
     """
 
     # Input coordinates are in degrees; convert to radians.
@@ -170,7 +180,6 @@
     )
 
     return np.rad2deg(lat2_rad), np.rad2deg(lon2_rad)
->>>>>>> cd797c64
 
 
 def recast_lon(lon: np.ndarray, lon0: Optional[float] = -180) -> np.ndarray:
